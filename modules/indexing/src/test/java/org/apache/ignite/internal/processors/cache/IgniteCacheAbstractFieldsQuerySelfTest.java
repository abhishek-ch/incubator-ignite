--- conflicted
+++ resolved
@@ -71,14 +71,9 @@
     @Override protected IgniteConfiguration getConfiguration(String gridName) throws Exception {
         IgniteConfiguration cfg = super.getConfiguration(gridName);
 
-<<<<<<< HEAD
-=======
         cfg.setPeerClassLoadingEnabled(false);
 
-        cfg.setMarshaller(new OptimizedMarshaller(false));
-
->>>>>>> 2dfc1877
-        if (hasCache)
+ß        if (hasCache)
             cfg.setCacheConfiguration(cache(null, true), cache(CACHE, true), cache(EMPTY_CACHE, true),
                 cache(CACHE_NO_PRIMITIVES, false), cache(CACHE_COMPLEX_KEYS, false));
         else
