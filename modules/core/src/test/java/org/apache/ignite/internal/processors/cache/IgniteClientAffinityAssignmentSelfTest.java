/*
 * Licensed to the Apache Software Foundation (ASF) under one or more
 * contributor license agreements.  See the NOTICE file distributed with
 * this work for additional information regarding copyright ownership.
 * The ASF licenses this file to You under the Apache License, Version 2.0
 * (the "License"); you may not use this file except in compliance with
 * the License.  You may obtain a copy of the License at
 *
 *      http://www.apache.org/licenses/LICENSE-2.0
 *
 * Unless required by applicable law or agreed to in writing, software
 * distributed under the License is distributed on an "AS IS" BASIS,
 * WITHOUT WARRANTIES OR CONDITIONS OF ANY KIND, either express or implied.
 * See the License for the specific language governing permissions and
 * limitations under the License.
 */

package org.apache.ignite.internal.processors.cache;

import org.apache.ignite.*;
import org.apache.ignite.cache.*;
import org.apache.ignite.cache.affinity.*;
import org.apache.ignite.cache.affinity.fair.*;
import org.apache.ignite.cache.affinity.rendezvous.*;
import org.apache.ignite.configuration.*;
import org.apache.ignite.internal.*;
import org.apache.ignite.internal.util.lang.*;
import org.apache.ignite.spi.discovery.tcp.*;
import org.apache.ignite.spi.discovery.tcp.ipfinder.*;
import org.apache.ignite.spi.discovery.tcp.ipfinder.vm.*;
import org.apache.ignite.testframework.*;
import org.apache.ignite.testframework.junits.common.*;

import java.util.concurrent.*;

/**
 * Tests affinity assignment for different affinity types.
 */
public class IgniteClientAffinityAssignmentSelfTest extends GridCommonAbstractTest {
    /** */
    private static final TcpDiscoveryIpFinder ipFinder = new TcpDiscoveryVmIpFinder(true);

    /** */
    public static final int PARTS = 256;

    /** */
    private boolean cache;

    /** */
    private int aff;

    /** {@inheritDoc} */
    @Override protected IgniteConfiguration getConfiguration(String gridName) throws Exception {
        IgniteConfiguration cfg = super.getConfiguration(gridName);

        ((TcpDiscoverySpi)cfg.getDiscoverySpi()).setIpFinder(ipFinder);

        if (cache) {
            CacheConfiguration ccfg = new CacheConfiguration();

            ccfg.setCacheMode(CacheMode.PARTITIONED);
            ccfg.setBackups(1);
            ccfg.setAtomicityMode(CacheAtomicityMode.TRANSACTIONAL);

            ccfg.setNearConfiguration(null);

            if (aff == 0)
                ccfg.setAffinity(new RendezvousAffinityFunction(false, PARTS));
            else
                ccfg.setAffinity(new FairAffinityFunction(PARTS));

            cfg.setCacheConfiguration(ccfg);
        }
        else
            cfg.setClientMode(true);

        return cfg;
    }

    /**
     * @throws Exception If failed.
     */
    public void testRendezvousAssignment() throws Exception {
        aff = 0;

        checkAffinityFunction();
    }

    /**
     * @throws Exception If failed.
     */
    public void testFairAssignment() throws Exception {
        aff = 1;

        checkAffinityFunction();
    }

    /**
     * @throws Exception If failed.
     */
    private void checkAffinityFunction() throws Exception {
        cache = true;

        startGrids(3);

        long topVer = 3;

        try {
            checkAffinity(topVer++);

            cache = false;

            final Ignite ignite3 = startGrid(3);

            GridTestUtils.assertThrows(log, new Callable<Object>() {
                @Override public Object call() throws Exception {
                    ((IgniteKernal)ignite3).getCache(null);

                    return null;
                }
            }, IllegalArgumentException.class, null);

            assertNotNull(ignite3.cache(null)); // Start client cache.

            ((IgniteKernal)ignite3).getCache(null);

            checkAffinity(topVer++);

            final Ignite ignite4 = startGrid(4);

            GridTestUtils.assertThrows(log, new Callable<Object>() {
                @Override public Object call() throws Exception {
                    ((IgniteKernal)ignite4).getCache(null);

                    return null;
                }
            }, IllegalArgumentException.class, null);

            assertNotNull(ignite4.cache(null)); // Start client cache.

            ((IgniteKernal)ignite4).getCache(null);

            checkAffinity(topVer++);

            final Ignite ignite5 = startGrid(5); // Node without cache.

            GridTestUtils.assertThrows(log, new Callable<Object>() {
                @Override public Object call() throws Exception {
                    ((IgniteKernal)ignite5).getCache(null);

                    return null;
                }
            }, IllegalArgumentException.class, null);

            checkAffinity(topVer++);

            stopGrid(5);

            checkAffinity(topVer++);

            stopGrid(4);

            checkAffinity(topVer++);

            stopGrid(3);

            checkAffinity(topVer);
        }
        finally {
            stopAllGrids();
        }
    }

    /**
     * @param topVer Topology version.
     * @throws Exception If failed.
     */
<<<<<<< HEAD
    private void checkAffinity() throws Exception {
        Affinity<Object> aff = grid(0).affinity(null);
=======
    private void checkAffinity(long topVer) throws Exception {
        awaitTopology(topVer);

        Affinity<Object> aff = ((IgniteKernal)grid(0)).getCache(null).affinity();
>>>>>>> 8aaa5ce2

        for (Ignite grid : Ignition.allGrids()) {
            try {
                if (grid.cluster().localNode().id().equals(grid(0).localNode().id()))
                    continue;

                Affinity<Object> checkAff = grid.affinity(null);

                for (int p = 0; p < PARTS; p++)
                    assertEquals(aff.mapPartitionToPrimaryAndBackups(p), checkAff.mapPartitionToPrimaryAndBackups(p));
            }
            catch (IllegalArgumentException ignored) {
                // Skip the node without cache.
            }
        }
    }

    /**
     * @param topVer Topology version.
     * @throws Exception If failed.
     */
    private void awaitTopology(final long topVer) throws Exception {
        for (Ignite grid : Ignition.allGrids()) {
            final GridCacheAdapter cache = ((IgniteKernal)grid).internalCache(null);

            if (cache == null)
                continue;

            GridTestUtils.waitForCondition(new GridAbsPredicate() {
                @Override public boolean apply() {
                    return cache.context().affinity().affinityTopologyVersion().topologyVersion() == topVer;
                }
            }, 5000);

            assertEquals(topVer, cache.context().affinity().affinityTopologyVersion().topologyVersion());
        }
    }
}<|MERGE_RESOLUTION|>--- conflicted
+++ resolved
@@ -175,15 +175,10 @@
      * @param topVer Topology version.
      * @throws Exception If failed.
      */
-<<<<<<< HEAD
-    private void checkAffinity() throws Exception {
-        Affinity<Object> aff = grid(0).affinity(null);
-=======
     private void checkAffinity(long topVer) throws Exception {
         awaitTopology(topVer);
 
-        Affinity<Object> aff = ((IgniteKernal)grid(0)).getCache(null).affinity();
->>>>>>> 8aaa5ce2
+        Affinity<Object> aff = grid(0).affinity(null);
 
         for (Ignite grid : Ignition.allGrids()) {
             try {
