/*
 * Licensed to the Apache Software Foundation (ASF) under one or more
 * contributor license agreements.  See the NOTICE file distributed with
 * this work for additional information regarding copyright ownership.
 * The ASF licenses this file to You under the Apache License, Version 2.0
 * (the "License"); you may not use this file except in compliance with
 * the License.  You may obtain a copy of the License at
 *
 *      http://www.apache.org/licenses/LICENSE-2.0
 *
 * Unless required by applicable law or agreed to in writing, software
 * distributed under the License is distributed on an "AS IS" BASIS,
 * WITHOUT WARRANTIES OR CONDITIONS OF ANY KIND, either express or implied.
 * See the License for the specific language governing permissions and
 * limitations under the License.
 */

package org.apache.ignite.internal.processors.cache;

import org.apache.ignite.*;
import org.apache.ignite.cache.*;
import org.apache.ignite.cache.store.*;
import org.apache.ignite.configuration.*;
import org.apache.ignite.internal.*;
import org.apache.ignite.internal.cluster.*;
import org.apache.ignite.internal.util.lang.*;
import org.apache.ignite.internal.util.typedef.*;
import org.apache.ignite.internal.util.typedef.internal.*;
import org.apache.ignite.lang.*;
import org.apache.ignite.marshaller.optimized.*;
import org.apache.ignite.spi.discovery.tcp.*;
import org.apache.ignite.spi.discovery.tcp.ipfinder.*;
import org.apache.ignite.spi.discovery.tcp.ipfinder.vm.*;
import org.apache.ignite.testframework.*;
import org.apache.ignite.testframework.junits.common.*;
import org.apache.ignite.transactions.*;
import org.jetbrains.annotations.*;
import org.jsr166.*;

import javax.cache.*;
import javax.cache.configuration.*;
import java.util.*;
import java.util.concurrent.atomic.*;

import static org.apache.ignite.cache.CacheAtomicityMode.*;
import static org.apache.ignite.cache.CacheMemoryMode.*;
import static org.apache.ignite.cache.CacheMode.*;
import static org.apache.ignite.cache.CacheWriteSynchronizationMode.*;

/**
 * Abstract class for cache tests.
 */
public abstract class GridCacheAbstractSelfTest extends GridCommonAbstractTest {
    /** Test timeout */
    private static final long TEST_TIMEOUT = 30 * 1000;

    /** Store map. */
    protected static final Map<Object, Object> map = new ConcurrentHashMap8<>();

    /** VM ip finder for TCP discovery. */
    private static TcpDiscoveryIpFinder ipFinder = new TcpDiscoveryVmIpFinder(true);

    /**
     * @return Grids count to start.
     */
    protected abstract int gridCount();

    /** {@inheritDoc} */
    @Override protected long getTestTimeout() {
        return TEST_TIMEOUT;
    }

    /** {@inheritDoc} */
    @Override protected void beforeTestsStarted() throws Exception {
        int cnt = gridCount();

        assert cnt >= 1 : "At least one grid must be started";

        startGrids(cnt);

        awaitPartitionMapExchange();
    }

    /** {@inheritDoc} */
    @Override protected void afterTestsStopped() throws Exception {
        stopAllGrids();

        map.clear();
    }

    /** {@inheritDoc} */
    @Override protected void beforeTest() throws Exception {
        assert jcache().unwrap(Ignite.class).transactions().tx() == null;
        assertEquals(0, jcache().localSize());
    }

    /** {@inheritDoc} */
    @Override protected void afterTest() throws Exception {
        Transaction tx = jcache().unwrap(Ignite.class).transactions().tx();

        if (tx != null) {
            tx.close();

            fail("Cache transaction remained after test completion: " + tx);
        }

        for (int i = 0; i < gridCount(); i++) {
            info("Checking grid: " + i);

            while (true) {
                try {
                    final int fi = i;
                    jcache(fi).localSize(CachePeekMode.ALL);
                    assertTrue(
                        "Cache is not empty: " + " localSize = " + jcache(fi).localSize(CachePeekMode.ALL)
                        + ", local entries " + entrySet(jcache(fi).localEntries()),
                        GridTestUtils.waitForCondition(
                            // Preloading may happen as nodes leave, so we need to wait.
                            new GridAbsPredicateX() {
                                @Override public boolean applyx() throws IgniteCheckedException {
                                    jcache(fi).removeAll();

                                    if (jcache(fi).size(CachePeekMode.ALL) > 0) {
                                        for (Cache.Entry<String, ?> k : jcache(fi).localEntries())
                                            jcache(fi).remove(k.getKey());
                                    }

                                    jcache(fi).localSize(CachePeekMode.ALL);

                                    return jcache(fi).localSize(CachePeekMode.ALL) == 0;
                                }
                            },
                            getTestTimeout()));

                    int primaryKeySize = jcache(i).localSize(CachePeekMode.PRIMARY);
                    int keySize = jcache(i).localSize();
                    int size = jcache(i).localSize();
                    int globalSize = jcache(i).size();
                    int globalPrimarySize = jcache(i).size(CachePeekMode.PRIMARY);

                    info("Size after [idx=" + i +
                        ", size=" + size +
                        ", keySize=" + keySize +
                        ", primarySize=" + primaryKeySize +
                        ", globalSize=" + globalSize +
                        ", globalPrimarySize=" + globalPrimarySize +
                        ", entrySet=" + jcache(i).localEntries() + ']');

                    assertEquals("Cache is not empty [idx=" + i + ", entrySet=" + jcache(i).localEntries() + ']',
                        0, jcache(i).localSize(CachePeekMode.ALL));

                    break;
                }
                catch (Exception e) {
                    if (X.hasCause(e, ClusterTopologyCheckedException.class)) {
                        info("Got topology exception while tear down (will retry in 1000ms).");

                        U.sleep(1000);
                    }
                    else
                        throw e;
                }
            }

            for (Cache.Entry<String, Integer> entry : jcache(i).localEntries(CachePeekMode.SWAP))
                jcache(i).remove(entry.getKey());
        }

        assert jcache().unwrap(Ignite.class).transactions().tx() == null;
        assertEquals("Cache is not empty", 0, jcache().localSize(CachePeekMode.ALL));

        resetStore();
    }

    /**
     * Cleans up cache store.
     */
    protected void resetStore() {
        map.clear();
    }

    /**
     * Put entry to cache store.
     *
     * @param key Key.
     * @param val Value.
     */
    protected void putToStore(Object key, Object val) {
        map.put(key, val);
    }

    /** {@inheritDoc} */
    @Override protected IgniteConfiguration getConfiguration(String gridName) throws Exception {
        IgniteConfiguration cfg = super.getConfiguration(gridName);

        TcpDiscoverySpi disco = new TcpDiscoverySpi();

        disco.setMaxMissedHeartbeats(Integer.MAX_VALUE);

        disco.setIpFinder(ipFinder);

        if (isDebug())
            disco.setAckTimeout(Integer.MAX_VALUE);

        cfg.setDiscoverySpi(disco);

        cfg.setCacheConfiguration(cacheConfiguration(gridName));

        cfg.setMarshaller(new OptimizedMarshaller(false));

        return cfg;
    }

    /**
     * @param gridName Grid name.
     * @return Cache configuration.
     * @throws Exception In case of error.
     */
    @SuppressWarnings("unchecked")
    protected CacheConfiguration cacheConfiguration(String gridName) throws Exception {
        CacheConfiguration cfg = defaultCacheConfiguration();

        CacheStore<?, ?> store = cacheStore();

        if (store != null) {
            cfg.setCacheStoreFactory(new TestStoreFactory());
            cfg.setReadThrough(true);
            cfg.setWriteThrough(true);
            cfg.setLoadPreviousValue(true);
        }

        cfg.setSwapEnabled(swapEnabled());
        cfg.setCacheMode(cacheMode());
        cfg.setAtomicityMode(atomicityMode());
        cfg.setWriteSynchronizationMode(writeSynchronization());
        cfg.setNearConfiguration(nearConfiguration());
        cfg.setIndexedTypes(indexedTypes());

        if (cacheMode() == PARTITIONED)
            cfg.setBackups(1);

        return cfg;
    }

    /**
     * Indexed types.
     */
    protected Class<?>[] indexedTypes() {
        return null;
    }

    /**
     * @return Default cache mode.
     */
    protected CacheMode cacheMode() {
        return CacheConfiguration.DFLT_CACHE_MODE;
    }

    /**
     * @return Cache atomicity mode.
     */
    protected CacheAtomicityMode atomicityMode() {
        return TRANSACTIONAL;
    }

    /**
     * @return Partitioned mode.
     */
    protected NearCacheConfiguration nearConfiguration() {
        return new NearCacheConfiguration();
    }

    /**
     * @return Write synchronization.
     */
    protected CacheWriteSynchronizationMode writeSynchronization() {
        return FULL_SYNC;
    }

    /**
     * @return Write through storage emulator.
     */
    protected static CacheStore<?, ?> cacheStore() {
        return new CacheStoreAdapter<Object, Object>() {
            @Override public void loadCache(IgniteBiInClosure<Object, Object> clo,
                Object... args) {
                for (Map.Entry<Object, Object> e : map.entrySet())
                    clo.apply(e.getKey(), e.getValue());
            }

            @Override public Object load(Object key) {
                return map.get(key);
            }

            @Override public void write(javax.cache.Cache.Entry<? extends Object, ? extends Object> e) {
                map.put(e.getKey(), e.getValue());
            }

            @Override public void delete(Object key) {
                map.remove(key);
            }
        };
    }

    /**
     * @return {@code true} if swap should be enabled.
     */
    protected boolean swapEnabled() {
        return true;
    }

    /**
     * @return {@code true} if near cache should be enabled.
     */
    protected boolean nearEnabled() {
        return nearConfiguration() != null;
    }

    /**
     * @return {@code True} if transactions are enabled.
     */
    protected boolean txEnabled() {
        return true;
    }

    /**
     * @return {@code True} if locking is enabled.
     */
    protected boolean lockingEnabled() {
        return true;
    }

    /**
     * @return {@code True} for partitioned caches.
     */
    protected final boolean partitionedMode() {
        return cacheMode() == PARTITIONED;
    }

    /**
     * @return Default cache instance.
     */
    @SuppressWarnings({"unchecked"})
    @Override protected IgniteCache<String, Integer> jcache() {
        return jcache(0);
    }

    /**
     * @return Transactions instance.
     */
    protected IgniteTransactions transactions() {
        return grid(0).transactions();
    }

    /**
     * @param idx Index of grid.
     * @return Default cache.
     */
    @SuppressWarnings({"unchecked"})
    @Override protected IgniteCache<String, Integer> jcache(int idx) {
        return ignite(idx).cache(null);
    }

    /**
     * @param idx Index of grid.
     * @return Cache context.
     */
    protected GridCacheContext<String, Integer> context(int idx) {
        return ((IgniteKernal)grid(idx)).<String, Integer>internalCache().context();
    }

    /**
     * @param key Key.
     * @param idx Node index.
     * @return {@code True} if key belongs to node with index idx.
     */
    protected boolean belongs(String key, int idx) {
        return context(idx).cache().affinity().isPrimaryOrBackup(context(idx).localNode(), key);
    }

    /**
     * @param cache Cache.
     * @return {@code True} if cache has OFFHEAP_TIERED memory mode.
     */
    protected <K, V> boolean offheapTiered(IgniteCache<K, V> cache) {
        return cache.getConfiguration(CacheConfiguration.class).getMemoryMode() == OFFHEAP_TIERED;
    }

    /**
     * Executes regular peek or peek from swap.
     *
     * @param cache Cache projection.
     * @param key Key.
     * @return Value.
     * @throws Exception If failed.
     */
    @Nullable protected <K, V> V peek(IgniteCache<K, V> cache, K key) throws Exception {
<<<<<<< HEAD
        return offheapTiered(cache) ? cache.localPeek(key, CachePeekMode.SWAP, CachePeekMode.OFFHEAP) : cache.localPeek(key,
            CachePeekMode.ONHEAP);
=======
        return offheapTiered(cache) ? cache.localPeek(key, CachePeekMode.SWAP, CachePeekMode.OFFHEAP) :
            cache.localPeek(key, CachePeekMode.ONHEAP);
>>>>>>> 8a0e27c9
    }

    /**
     * @param cache Cache.
     * @param key Key.
     * @return {@code True} if cache contains given key.
     * @throws Exception If failed.
     */
    @SuppressWarnings("unchecked")
    protected boolean containsKey(IgniteCache cache, Object key) throws Exception {
        return offheapTiered(cache) ? cache.localPeek(key, CachePeekMode.OFFHEAP) != null : cache.containsKey(key);
    }

    /**
     * Filters cache entry projections leaving only ones with keys containing 'key'.
     */
    protected static IgnitePredicate<Cache.Entry<String, Integer>> entryKeyFilter =
        new P1<Cache.Entry<String, Integer>>() {
        @Override public boolean apply(Cache.Entry<String, Integer> entry) {
            return entry.getKey().contains("key");
        }
    };

    /**
     * Filters cache entry projections leaving only ones with keys not containing 'key'.
     */
    protected static IgnitePredicate<Cache.Entry<String, Integer>> entryKeyFilterInv =
        new P1<Cache.Entry<String, Integer>>() {
        @Override public boolean apply(Cache.Entry<String, Integer> entry) {
            return !entry.getKey().contains("key");
        }
    };

    /**
     * Filters cache entry projections leaving only ones with values less than 50.
     */
    protected static final IgnitePredicate<Cache.Entry<String, Integer>> lt50 =
        new P1<Cache.Entry<String, Integer>>() {
            @Override public boolean apply(Cache.Entry<String, Integer> entry) {
                Integer i = entry.getValue();

                return i != null && i < 50;
            }
        };

    /**
     * Filters cache entry projections leaving only ones with values greater or equal than 100.
     */
    protected static final IgnitePredicate<Cache.Entry<String, Integer>> gte100 =
        new P1<Cache.Entry<String, Integer>>() {
            @Override public boolean apply(Cache.Entry<String, Integer> entry) {
                Integer i = entry.getValue();

                return i != null && i >= 100;
            }

            @Override public String toString() {
                return "gte100";
            }
        };

    /**
     * Filters cache entry projections leaving only ones with values greater or equal than 200.
     */
    protected static final IgnitePredicate<Cache.Entry<String, Integer>> gte200 =
        new P1<Cache.Entry<String, Integer>>() {
            @Override public boolean apply(Cache.Entry<String, Integer> entry) {
                Integer i = entry.getValue();

                return i != null && i >= 200;
            }

            @Override public String toString() {
                return "gte200";
            }
        };

    /**
     * {@link org.apache.ignite.lang.IgniteInClosure} for calculating sum.
     */
    @SuppressWarnings({"PublicConstructorInNonPublicClass"})
    protected static final class SumVisitor implements CI1<Cache.Entry<String, Integer>> {
        /** */
        private final AtomicInteger sum;

        /**
         * @param sum {@link AtomicInteger} instance for accumulating sum.
         */
        public SumVisitor(AtomicInteger sum) {
            this.sum = sum;
        }

        /** {@inheritDoc} */
        @Override public void apply(Cache.Entry<String, Integer> entry) {
            if (entry.getValue() != null) {
                Integer i = entry.getValue();

                assert i != null : "Value cannot be null for entry: " + entry;

                sum.addAndGet(i);
            }
        }
    }

    /**
     * {@link org.apache.ignite.lang.IgniteReducer} for calculating sum.
     */
    @SuppressWarnings({"PublicConstructorInNonPublicClass"})
    protected static final class SumReducer implements R1<Cache.Entry<String, Integer>, Integer> {
        /** */
        private int sum;

        /** */
        public SumReducer() {
            // no-op
        }

        /** {@inheritDoc} */
        @Override public boolean collect(Cache.Entry<String, Integer> entry) {
            if (entry.getValue() != null) {
                Integer i = entry.getValue();

                assert i != null;

                sum += i;
            }

            return true;
        }

        /** {@inheritDoc} */
        @Override public Integer reduce() {
            return sum;
        }
    }

    /**
     * Serializable factory.
     */
    private static class TestStoreFactory implements Factory<CacheStore> {
        @Override public CacheStore create() {
            return cacheStore();
        }
    }
}<|MERGE_RESOLUTION|>--- conflicted
+++ resolved
@@ -395,13 +395,8 @@
      * @throws Exception If failed.
      */
     @Nullable protected <K, V> V peek(IgniteCache<K, V> cache, K key) throws Exception {
-<<<<<<< HEAD
-        return offheapTiered(cache) ? cache.localPeek(key, CachePeekMode.SWAP, CachePeekMode.OFFHEAP) : cache.localPeek(key,
-            CachePeekMode.ONHEAP);
-=======
         return offheapTiered(cache) ? cache.localPeek(key, CachePeekMode.SWAP, CachePeekMode.OFFHEAP) :
             cache.localPeek(key, CachePeekMode.ONHEAP);
->>>>>>> 8a0e27c9
     }
 
     /**
