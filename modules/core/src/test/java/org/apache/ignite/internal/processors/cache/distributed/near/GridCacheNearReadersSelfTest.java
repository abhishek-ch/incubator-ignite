/*
 * Licensed to the Apache Software Foundation (ASF) under one or more
 * contributor license agreements.  See the NOTICE file distributed with
 * this work for additional information regarding copyright ownership.
 * The ASF licenses this file to You under the Apache License, Version 2.0
 * (the "License"); you may not use this file except in compliance with
 * the License.  You may obtain a copy of the License at
 *
 *      http://www.apache.org/licenses/LICENSE-2.0
 *
 * Unless required by applicable law or agreed to in writing, software
 * distributed under the License is distributed on an "AS IS" BASIS,
 * WITHOUT WARRANTIES OR CONDITIONS OF ANY KIND, either express or implied.
 * See the License for the specific language governing permissions and
 * limitations under the License.
 */

package org.apache.ignite.internal.processors.cache.distributed.near;

import org.apache.ignite.*;
import org.apache.ignite.cache.*;
import org.apache.ignite.cluster.*;
import org.apache.ignite.configuration.*;
import org.apache.ignite.internal.*;
<<<<<<< HEAD
import org.apache.ignite.internal.processors.affinity.*;
=======
import org.apache.ignite.internal.processors.cache.*;
>>>>>>> 6c4282a1
import org.apache.ignite.internal.processors.cache.distributed.*;
import org.apache.ignite.internal.processors.cache.distributed.dht.*;
import org.apache.ignite.internal.util.typedef.*;
import org.apache.ignite.spi.discovery.tcp.*;
import org.apache.ignite.spi.discovery.tcp.ipfinder.*;
import org.apache.ignite.spi.discovery.tcp.ipfinder.vm.*;
import org.apache.ignite.testframework.junits.common.*;

import java.util.*;
import java.util.concurrent.atomic.*;
import java.util.concurrent.locks.*;

import static org.apache.ignite.cache.CacheAtomicityMode.*;
import static org.apache.ignite.cache.CacheMode.*;
import static org.apache.ignite.cache.CachePreloadMode.*;
import static org.apache.ignite.cache.CacheWriteSynchronizationMode.*;

/**
 * Checks that readers are properly handled.
 */
public class GridCacheNearReadersSelfTest extends GridCommonAbstractTest {
    /** Number of grids. */
    private int grids = 2;

    /** */
    private TcpDiscoveryIpFinder ipFinder = new TcpDiscoveryVmIpFinder(true);

    /** Grid counter. */
    private static AtomicInteger cntr = new AtomicInteger(0);

    /** Test cache affinity. */
    private GridCacheModuloAffinityFunction aff = new GridCacheModuloAffinityFunction();

    /** {@inheritDoc} */
    @Override protected IgniteConfiguration getConfiguration(String gridName) throws Exception {
        IgniteConfiguration cfg = super.getConfiguration(gridName);

        CacheConfiguration cacheCfg = defaultCacheConfiguration();

        cacheCfg.setCacheMode(PARTITIONED);
        cacheCfg.setWriteSynchronizationMode(FULL_SYNC);
        cacheCfg.setPreloadMode(NONE);

        cacheCfg.setAffinity(aff);
        cacheCfg.setSwapEnabled(false);
        cacheCfg.setEvictSynchronized(true);
        cacheCfg.setAtomicityMode(atomicityMode());
        cacheCfg.setBackups(aff.backups());

        NearCacheConfiguration nearCfg = new NearCacheConfiguration();

        cacheCfg.setNearConfiguration(nearCfg);

        cfg.setCacheConfiguration(cacheCfg);

        TcpDiscoverySpi disco = new TcpDiscoverySpi();

        disco.setIpFinder(ipFinder);

        cfg.setDiscoverySpi(disco);

        cfg.setUserAttributes(F.asMap(GridCacheModuloAffinityFunction.IDX_ATTR, cntr.getAndIncrement()));

        return cfg;
    }

    /**
     * @return Atomicity mode.
     */
    protected CacheAtomicityMode atomicityMode() {
        return TRANSACTIONAL;
    }

    /** @throws Exception If failed. */
    private void startGrids() throws Exception {
        assert grids > 0;
        assert aff.backups() >= 0;

        startGrids(grids);
    }

    /** {@inheritDoc} */
    @Override protected void afterTest() throws Exception {
        stopAllGrids();

        grids = -1;

        aff.reset();

        cntr.set(0);
    }

    /**
     * @param nodeId Node ID.
     * @return Grid.
     */
    private Ignite grid(UUID nodeId) {
        return G.ignite(nodeId);
    }

    /** @throws Exception If failed. */
    public void testTwoNodesTwoKeysNoBackups() throws Exception {
        aff.backups(0);
        grids = 2;
        aff.partitions(grids);

        startGrids();

        ClusterNode n1 = F.first(aff.nodes(aff.partition(1), grid(0).cluster().nodes()));
        ClusterNode n2 = F.first(aff.nodes(aff.partition(2), grid(0).cluster().nodes()));

        assertNotNull(n1);
        assertNotNull(n2);
        assertNotSame(n1, n2);
        assertFalse("Nodes cannot be equal: " + n1, n1.equals(n2));

        Ignite g1 = grid(n1.id());
        Ignite g2 = grid(n2.id());

        IgniteCache<Integer, String> cache1 = g1.jcache(null);
        IgniteCache<Integer, String> cache2 = g2.jcache(null);

        // Store some values in cache.
        assertNull(cache1.getAndPut(1, "v1"));
        assertNull(cache1.getAndPut(2, "v2"));

        GridDhtCacheEntry e1 = (GridDhtCacheEntry)dht(cache1).entryEx(1);
        GridDhtCacheEntry e2 = (GridDhtCacheEntry)dht(cache2).entryEx(2);

        assertNotNull(e1.readers());

        assertTrue(cache1.containsKey(1));
        assertTrue(cache1.containsKey(2));

        assertNotNull(near(cache1).peek(1));
        assertNotNull(near(cache1).peek(2));
        assertNotNull(dht(cache1).peek(1));
        assertNull(dht(cache1).peek(2));

        assertNull(near(cache2).peek(1));
        assertNotNull(dht(cache2).peek(2));

        // Node2 should have node1 in reader's map, since request to
        // put key 2 came from node1.
        assertTrue(e2.readers().contains(n1.id()));

        // Node1 should not have node2 in readers map yet.
        assertFalse(e1.readers().contains(n2.id()));

        // Get key1 on node2.
        assertEquals("v1", cache2.get(1));

        // Check that key1 is in near cache of cache2.
        assertNotNull(near(cache2).peek(1));

        // Now node1 should have node2 in readers map.
        assertTrue(e1.readers().contains(n2.id()));

        // Evict locally from cache2.
        cache2.localEvict(Collections.singleton(1));

        assertNull(near(cache2).peek(1));
        assertNull(dht(cache2).peek(1));

        // Node 1 still has node2 in readers map.
        assertTrue(e1.readers().contains(n2.id()));

        assertNotNull(cache1.getAndPut(1, "z1"));

        // Node 1 still has node2 in readers map.
        assertFalse(e1.readers().contains(n2.id()));
    }

    /** @throws Exception If failed. */
    public void testTwoNodesTwoKeysOneBackup() throws Exception {
        aff.backups(1);
        grids = 2;
        aff.partitions(grids);

        startGrids();

        ClusterNode n1 = F.first(aff.nodes(aff.partition(1), grid(0).cluster().nodes()));
        ClusterNode n2 = F.first(aff.nodes(aff.partition(2), grid(0).cluster().nodes()));

        assertNotNull(n1);
        assertNotNull(n2);
        assertNotSame(n1, n2);
        assertFalse("Nodes cannot be equal: " + n1, n1.equals(n2));

        Ignite g1 = grid(n1.id());
        Ignite g2 = grid(n2.id());

        awaitPartitionMapExchange();

<<<<<<< HEAD
        ((IgniteKernal)g1).internalCache(null).preloader().request(F.asList(1, 2), new AffinityTopologyVersion(2)).get();
        ((IgniteKernal)g2).internalCache(null).preloader().request(F.asList(1, 2), new AffinityTopologyVersion(2)).get();
=======
        GridCacheContext ctx = ((IgniteKernal) g1).internalCache(null).context();

        List<KeyCacheObject> cacheKeys = F.asList(ctx.toCacheKeyObject(1), ctx.toCacheKeyObject(2));

        ((IgniteKernal)g1).internalCache(null).preloader().request(cacheKeys, 2).get();
        ((IgniteKernal)g2).internalCache(null).preloader().request(cacheKeys, 2).get();
>>>>>>> 6c4282a1

        IgniteCache<Integer, String> cache1 = g1.jcache(null);
        IgniteCache<Integer, String> cache2 = g2.jcache(null);

        assertEquals(g1.affinity(null).mapKeyToNode(1), g1.cluster().localNode());
        assertFalse(g1.affinity(null).mapKeyToNode(2).equals(g1.cluster().localNode()));

        assertEquals(g1.affinity(null).mapKeyToNode(2), g2.cluster().localNode());
        assertFalse(g2.affinity(null).mapKeyToNode(1).equals(g2.cluster().localNode()));

        // Store first value in cache.
        assertNull(cache1.getAndPut(1, "v1"));

        assertTrue(cache1.containsKey(1));
        assertTrue(cache2.containsKey(1));

        assertEquals("v1", near(cache1).peek(1));
        assertEquals("v1", near(cache2).peek(1));
        assertEquals("v1", dht(cache1).peek(1));
        assertEquals("v1", dht(cache2).peek(1));

        assertNull(near(cache1).peekNearOnly(1));
        assertNull(near(cache2).peekNearOnly(1));

        GridDhtCacheEntry e1 = (GridDhtCacheEntry)dht(cache1).entryEx(1);

        // Store second value in cache.
        assertNull(cache1.getAndPut(2, "v2"));

        assertTrue(cache1.containsKey(2));
        assertTrue(cache2.containsKey(2));

        assertEquals("v2", near(cache1).peek(2));
        assertEquals("v2", near(cache2).peek(2));
        assertEquals("v2", dht(cache1).peek(2));
        assertEquals("v2", dht(cache2).peek(2));

        assertNull(near(cache1).peekNearOnly(2));
        assertNull(near(cache2).peekNearOnly(2));

        GridDhtCacheEntry c2e2 = (GridDhtCacheEntry)dht(cache2).entryEx(2);

        // Nodes are backups of each other, so no readers should be added.
        assertFalse(c2e2.readers().contains(n1.id()));
        assertFalse(e1.readers().contains(n2.id()));

        // Get key1 on node2 (value should come from local DHT cache, as it has a backup).
        assertEquals("v1", cache2.get(1));

        // Since DHT cache2 has the value, Near cache2 should not have it.
        assertNull(near(cache2).peekNearOnly(1));

        // Since v1 was retrieved locally from cache2, cache1 should not know about it.
        assertFalse(e1.readers().contains(n2.id()));

        // Evict locally from cache2.
        // It should not be successful since it's not allowed to evict entry on backup node.
        cache2.localEvict(Collections.singleton(1));

        assertNull(near(cache2).peekNearOnly(1));
        assertEquals("v1", dht(cache2).peek(1));

        assertEquals("v1", cache1.getAndPut(1, "z1"));

        // Node 1 should not have node2 in readers map.
        assertFalse(e1.readers().contains(n2.id()));

        assertNull(near(cache2).peekNearOnly(1));
        assertEquals("z1", dht(cache2).peek(1));
    }

    /** @throws Exception If failed. */
    public void testPutAllManyKeysOneReader() throws Exception {
        aff.backups(1);
        grids = 4;
        aff.partitions(grids);

        startGrids();

        try {
            IgniteCache<Object, Object> prj0 = grid(0).jcache(null);
            IgniteCache<Object, Object> prj1 = grid(1).jcache(null);

            Map<Integer, Integer> putMap = new HashMap<>();

            int size = 100;

            for (int i = 0; i < size; i++)
                putMap.put(i, i);

            prj0.putAll(putMap);

            for (int i = 0; i < size; i++)
                putMap.put(i, i * i);

            prj1.putAll(putMap);

            for (int i = 0; i < size; i++) {
                assertEquals(i * i, prj0.get(i));
                assertEquals(i * i, prj1.get(i));
            }
        }
        finally {
            stopAllGrids();
        }
    }

    /** @throws Exception If failed. */
    public void testPutAllManyKeysTwoReaders() throws Exception {
        aff.backups(1);
        grids = 5;
        aff.partitions(grids);

        startGrids();

        try {
            IgniteCache<Object, Object> prj0 = grid(0).jcache(null);
            IgniteCache<Object, Object> prj1 = grid(1).jcache(null);
            IgniteCache<Object, Object> prj2 = grid(2).jcache(null);

            Map<Integer, Integer> putMap = new HashMap<>();

            int size = 100;

            for (int i = 0; i < size; i++)
                putMap.put(i, i);

            prj0.putAll(putMap);

            for (int i = 0; i < size; i++)
                putMap.put(i, i * i);

            prj1.putAll(putMap);

            for (int i = 0; i < size; i++)
                putMap.put(i, i * i * i);

            prj2.putAll(putMap);

            for (int i = 0; i < size; i++) {
                assertEquals(i * i * i, prj0.get(i));
                assertEquals(i * i * i, prj1.get(i));
                assertEquals(i * i * i, prj2.get(i));
            }
        }
        finally {
            stopAllGrids();
        }
    }

    /** @throws Exception If failed. */
    public void testBackupEntryReaders() throws Exception {
        aff.backups(1);
        grids = 2;
        aff.partitions(grids);

        startGrids();

        Collection<ClusterNode> nodes = new ArrayList<>(aff.nodes(aff.partition(1), grid(0).cluster().nodes()));

        ClusterNode primary = F.first(nodes);

        assert primary != null;

        nodes.remove(primary);

        ClusterNode backup = F.first(nodes);

        assert backup != null;

        assertNotSame(primary, backup);

        assertFalse("Nodes cannot be equal: " + primary, primary.equals(backup));

        IgniteCache<Integer, String> cache1 = grid(primary.id()).jcache(null);
        IgniteCache<Integer, String> cache2 = grid(backup.id()).jcache(null);

        // Store a values in cache.
        assertNull(cache1.getAndPut(1, "v1"));

        GridDhtCacheEntry e1 = (GridDhtCacheEntry)dht(cache1).peekEx(1);
        GridDhtCacheEntry e2 = (GridDhtCacheEntry)dht(cache2).peekEx(1);

        assert e1 != null;
        assert e2 != null;

        // Check entry on primary node.
        assertTrue(grid(primary.id()).affinity(null).isPrimary(primary, e1.key()));
        assertNotNull(e1.readers());
        assertTrue(e1.readers().isEmpty());

        // Check entry on backup node.
        assertFalse(grid(backup.id()).affinity(null).isPrimary(backup, e2.key()));
        assertNotNull(e2.readers());
        assertTrue(e2.readers().isEmpty());
    }

    /** @throws Exception If failed. */
    @SuppressWarnings({"SizeReplaceableByIsEmpty"})
    public void testImplicitLockReaders() throws Exception {
        grids = 3;
        aff.reset(grids, 1);

        startGrids();

        int key1 = 3;
        String val1 = Integer.toString(key1);

        assertEquals(grid(0).localNode(), F.first(aff.nodes(aff.partition(key1), grid(0).cluster().nodes())));

        int key2 = 1;
        String val2 = Integer.toString(key2);

        assertEquals(grid(1).localNode(), F.first(aff.nodes(aff.partition(key2), grid(1).cluster().nodes())));

        IgniteCache<Integer, String> cache = jcache(0);

        assertNull(cache.getAndPut(key1, val1));

        assertEquals(val1, dht(0).peek(key1));
        assertEquals(val1, dht(1).peek(key1));
        assertNull(dht(2).peek(key1));

        assertNull(near(0).peekNearOnly(key1));
        assertNull(near(1).peekNearOnly(key1));
        assertNull(near(2).peekNearOnly(key1));

        cache.put(key2, val2);

        assertNull(dht(0).peek(key2));
        assertEquals(val2, dht(1).peek(key2));
        assertEquals(val2, dht(2).peek(key2));

        assertEquals(val2, near(0).peekNearOnly(key2));
        assertNull(near(1).peekNearOnly(key2));
        assertNull(near(2).peekNearOnly(key2));

        String val22 = val2 + "2";

        cache.put(key2, val22);

        assertNull(dht(0).peek(key2));
        assertEquals(val22, dht(1).peek(key2));
        assertEquals(val22, dht(2).peek(key2));

        assertEquals(val22, near(0).peekNearOnly(key2));
        assertNull(near(1).peekNearOnly(key2));
        assertNull(near(2).peekNearOnly(key2));

        cache.remove(key2);

        assertNull(dht(0).peek(key2));
        assertNull(dht(1).peek(key2));
        assertNull(dht(2).peek(key2));

        assertNull(near(0).peekNearOnly(key2));
        assertNull(near(1).peekNearOnly(key2));
        assertNull(near(2).peekNearOnly(key2));

        cache.remove(key1);

        assertNull(dht(0).peek(key1));
        assertNull(dht(1).peek(key1));
        assertNull(dht(2).peek(key1));

        assertNull(near(0).peekNearOnly(key1));
        assertNull(near(1).peekNearOnly(key1));
        assertNull(near(2).peekNearOnly(key1));

        for (int i = 0; i < grids; i++) {
            assert !jcache(i).isLocalLocked(key1, false);
            assert !jcache(i).isLocalLocked(key2, false);

            assert jcache(i).localSize() == 0;
        }
    }

    /** @throws Exception If failed. */
    public void testExplicitLockReaders() throws Exception {
        if (atomicityMode() == ATOMIC)
            return;

        grids = 3;
        aff.reset(grids, 1);

        startGrids();

        int key1 = 3;
        String val1 = Integer.toString(key1);

        assertEquals(grid(0).localNode(), F.first(aff.nodes(aff.partition(key1), grid(0).cluster().nodes())));

        int key2 = 1;
        String val2 = Integer.toString(key2);

        assertEquals(grid(1).localNode(), F.first(aff.nodes(aff.partition(key2), grid(1).cluster().nodes())));

        IgniteCache<Integer, String> cache = jcache(0);

        Lock lock1 = cache.lock(key1);

        lock1.lock();

        try {
            // Nested lock.
            Lock lock2 = cache.lock(key2);

            lock2.lock();

            try {
                assertNull(cache.getAndPut(key1, val1));

                assertEquals(val1, dht(0).peek(key1));
                assertEquals(val1, dht(1).peek(key1));
                assertNull(dht(2).peek(key1));

                // Since near entry holds the lock, it should
                // contain correct value.
                assertEquals(val1, near(0).peekNearOnly(key1));

                assertNull(near(1).peekNearOnly(key1));
                assertNull(near(2).peekNearOnly(key1));

                cache.put(key2, val2);

                assertNull(dht(0).peek(key2));
                assertEquals(val2, dht(1).peek(key2));
                assertEquals(val2, dht(2).peek(key2));

                assertEquals(val2, near(0).peekNearOnly(key2));
                assertNull(near(1).peekNearOnly(key2));
                assertNull(near(2).peekNearOnly(key2));

                String val22 = val2 + "2";

                cache.put(key2, val22);

                assertNull(dht(0).peek(key2));
                assertEquals(val22, dht(1).peek(key2));
                assertEquals(val22, dht(2).peek(key2));

                assertEquals(val22, near(0).peekNearOnly(key2));
                assertNull(near(1).peekNearOnly(key2));
                assertNull(near(2).peekNearOnly(key2));

                cache.remove(key2);

                assertNull(dht(0).peek(key2));
                assertNull(dht(1).peek(key2));
                assertNull(dht(2).peek(key2));

                assertNull(dht(0).peekEx(key2));
                assertNotNull(dht(1).peekEx(key2));
                assertNotNull(dht(2).peekEx(key2));

                assertNotNull(near(0).peekEx(key2));
                assertNull(near(1).peekEx(key2));
                assertNull(near(2).peekEx(key2));
            }
            finally {
                lock2.unlock();
            }
        }
        finally {
            lock1.unlock();
        }
    }
}<|MERGE_RESOLUTION|>--- conflicted
+++ resolved
@@ -22,11 +22,8 @@
 import org.apache.ignite.cluster.*;
 import org.apache.ignite.configuration.*;
 import org.apache.ignite.internal.*;
-<<<<<<< HEAD
 import org.apache.ignite.internal.processors.affinity.*;
-=======
 import org.apache.ignite.internal.processors.cache.*;
->>>>>>> 6c4282a1
 import org.apache.ignite.internal.processors.cache.distributed.*;
 import org.apache.ignite.internal.processors.cache.distributed.dht.*;
 import org.apache.ignite.internal.util.typedef.*;
@@ -221,17 +218,12 @@
 
         awaitPartitionMapExchange();
 
-<<<<<<< HEAD
-        ((IgniteKernal)g1).internalCache(null).preloader().request(F.asList(1, 2), new AffinityTopologyVersion(2)).get();
-        ((IgniteKernal)g2).internalCache(null).preloader().request(F.asList(1, 2), new AffinityTopologyVersion(2)).get();
-=======
         GridCacheContext ctx = ((IgniteKernal) g1).internalCache(null).context();
 
         List<KeyCacheObject> cacheKeys = F.asList(ctx.toCacheKeyObject(1), ctx.toCacheKeyObject(2));
 
-        ((IgniteKernal)g1).internalCache(null).preloader().request(cacheKeys, 2).get();
-        ((IgniteKernal)g2).internalCache(null).preloader().request(cacheKeys, 2).get();
->>>>>>> 6c4282a1
+        ((IgniteKernal)g1).internalCache(null).preloader().request(cacheKeys, new AffinityTopologyVersion(2)).get();
+        ((IgniteKernal)g2).internalCache(null).preloader().request(cacheKeys, new AffinityTopologyVersion(2)).get();
 
         IgniteCache<Integer, String> cache1 = g1.jcache(null);
         IgniteCache<Integer, String> cache2 = g2.jcache(null);
