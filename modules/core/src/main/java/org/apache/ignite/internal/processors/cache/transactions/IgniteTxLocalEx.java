--- conflicted
+++ resolved
@@ -76,11 +76,7 @@
         Collection<? extends K> keys,
         @Nullable GridCacheEntryEx<K, V> cached,
         boolean deserializePortable,
-<<<<<<< HEAD
         boolean skipVals);
-=======
-        IgnitePredicate<Cache.Entry<K, V>>[] filter);
->>>>>>> 422ffb14
 
     /**
      * @param cacheCtx Cache context.
