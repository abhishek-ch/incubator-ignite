--- conflicted
+++ resolved
@@ -26,11 +26,7 @@
 
 /**
  * Eviction filter to specify which entries should not be evicted. Not applicable when
-<<<<<<< HEAD
- * calling explicit evict via {@link IgniteCache#localEvict(Collection)}.
-=======
  * calling explicit evict via {@link EvictableEntry#evict()}.
->>>>>>> fe649a4c
  * If {@link #evictAllowed(Cache.Entry)} method returns {@code false} then eviction
  * policy will not be notified and entry will never be evicted.
  * <p>
