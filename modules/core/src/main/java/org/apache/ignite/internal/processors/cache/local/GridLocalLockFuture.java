/*
 * Licensed to the Apache Software Foundation (ASF) under one or more
 * contributor license agreements.  See the NOTICE file distributed with
 * this work for additional information regarding copyright ownership.
 * The ASF licenses this file to You under the Apache License, Version 2.0
 * (the "License"); you may not use this file except in compliance with
 * the License.  You may obtain a copy of the License at
 *
 *      http://www.apache.org/licenses/LICENSE-2.0
 *
 * Unless required by applicable law or agreed to in writing, software
 * distributed under the License is distributed on an "AS IS" BASIS,
 * WITHOUT WARRANTIES OR CONDITIONS OF ANY KIND, either express or implied.
 * See the License for the specific language governing permissions and
 * limitations under the License.
 */

package org.apache.ignite.internal.processors.cache.local;

import org.apache.ignite.*;
import org.apache.ignite.cluster.*;
import org.apache.ignite.internal.processors.cache.*;
import org.apache.ignite.internal.processors.cache.transactions.*;
import org.apache.ignite.internal.processors.cache.version.*;
import org.apache.ignite.internal.processors.timeout.*;
import org.apache.ignite.internal.util.future.*;
import org.apache.ignite.internal.util.tostring.*;
import org.apache.ignite.internal.util.typedef.internal.*;
import org.apache.ignite.lang.*;
import org.jetbrains.annotations.*;

import javax.cache.*;
import java.util.*;
import java.util.concurrent.atomic.*;

/**
 * Cache lock future.
 */
public final class GridLocalLockFuture<K, V> extends GridFutureAdapter<Boolean>
<<<<<<< HEAD
    implements GridCacheMvccFuture<Boolean> {
    /** */
    private static final long serialVersionUID = 0L;

=======
    implements GridCacheMvccFuture<K, V, Boolean> {
>>>>>>> 1ef545a5
    /** Logger reference. */
    private static final AtomicReference<IgniteLogger> logRef = new AtomicReference<>();

    /** Logger. */
    private static IgniteLogger log;

    /** Cache registry. */
    @GridToStringExclude
    private GridCacheContext<K, V> cctx;

    /** Underlying cache. */
    @GridToStringExclude
    private GridLocalCache<K, V> cache;

    /** Lock owner thread. */
    @GridToStringInclude
    private long threadId;

    /** Keys locked so far. */
    @GridToStringExclude
    private List<GridLocalCacheEntry> entries;

    /** Future ID. */
    private IgniteUuid futId;

    /** Lock version. */
    private GridCacheVersion lockVer;

    /** Error. */
    private AtomicReference<Throwable> err = new AtomicReference<>(null);

    /** Timeout object. */
    @GridToStringExclude
    private LockTimeoutObject timeoutObj;

    /** Lock timeout. */
    private long timeout;

    /** Filter. */
    private CacheEntryPredicate[] filter;

    /** Transaction. */
    private IgniteTxLocalEx tx;

    /** Trackable flag. */
    private boolean trackable = true;

    /**
     * @param cctx Registry.
     * @param keys Keys to lock.
     * @param tx Transaction.
     * @param cache Underlying cache.
     * @param timeout Lock acquisition timeout.
     * @param filter Filter.
     */
    GridLocalLockFuture(
        GridCacheContext<K, V> cctx,
        Collection<KeyCacheObject> keys,
        IgniteTxLocalEx tx,
        GridLocalCache<K, V> cache,
        long timeout,
<<<<<<< HEAD
        CacheEntryPredicate[] filter) {
        super(cctx.kernalContext());

=======
        IgnitePredicate<Cache.Entry<K, V>>[] filter) {
>>>>>>> 1ef545a5
        assert keys != null;
        assert cache != null;

        this.cctx = cctx;
        this.cache = cache;
        this.timeout = timeout;
        this.filter = filter;
        this.tx = tx;

        threadId = tx == null ? Thread.currentThread().getId() : tx.threadId();

        lockVer = tx != null ? tx.xidVersion() : cctx.versions().next();

        futId = IgniteUuid.randomUuid();

        entries = new ArrayList<>(keys.size());

        if (log == null)
            log = U.logger(cctx.kernalContext(), logRef, GridLocalLockFuture.class);

        if (timeout > 0) {
            timeoutObj = new LockTimeoutObject();

            cctx.time().addTimeoutObject(timeoutObj);
        }
    }

    /** {@inheritDoc} */
    @Override public IgniteUuid futureId() {
        return futId;
    }

    /** {@inheritDoc} */
    @Override public GridCacheVersion version() {
        return lockVer;
    }

    /** {@inheritDoc} */
    @Override public Collection<? extends ClusterNode> nodes() {
        return Collections.emptyList();
    }

    /** {@inheritDoc} */
    @Override public boolean onNodeLeft(UUID nodeId) {
        return false;
    }

    /** {@inheritDoc} */
    @Override public boolean trackable() {
        return trackable;
    }

    /** {@inheritDoc} */
    @Override public void markNotTrackable() {
        trackable = false;
    }

    /**
     * @return Lock version.
     */
    GridCacheVersion lockVersion() {
        return lockVer;
    }

    /**
     * @return Entries.
     */
    List<GridLocalCacheEntry> entries() {
        return entries;
    }

    /**
     * @return {@code True} if transaction is not {@code null}.
     */
    private boolean inTx() {
        return tx != null;
    }

    /**
     * @return {@code True} if implicit transaction.
     */
    private boolean implicitSingle() {
        return tx != null && tx.implicitSingle();
    }

    /**
     * @param cached Entry.
     * @return {@code True} if locked.
     * @throws GridCacheEntryRemovedException If removed.
     */
    private boolean locked(GridCacheEntryEx cached) throws GridCacheEntryRemovedException {
        // Reentry-aware check.
        return (cached.lockedLocally(lockVer) || (cached.lockedByThread(threadId))) &&
            filter(cached); // If filter failed, lock is failed.
    }

    /**
     * Adds entry to future.
     *
     * @param entry Entry to add.
     * @return Lock candidate.
     * @throws GridCacheEntryRemovedException If entry was removed.
     */
    @Nullable GridCacheMvccCandidate addEntry(GridLocalCacheEntry entry)
        throws GridCacheEntryRemovedException {
        // Add local lock first, as it may throw GridCacheEntryRemovedException.
        GridCacheMvccCandidate c = entry.addLocal(
            threadId,
            lockVer,
            timeout,
            !inTx(),
            inTx(),
            implicitSingle()
        );

        entries.add(entry);

        if (c == null && timeout < 0) {
            if (log.isDebugEnabled())
                log.debug("Failed to acquire lock with negative timeout: " + entry);

            onFailed();

            return null;
        }

        if (c != null) {
            // Immediately set lock to ready.
            entry.readyLocal(c);
        }

        return c;
    }

    /**
     * Undoes all locks.
     */
    private void undoLocks() {
        for (GridLocalCacheEntry e : entries) {
            try {
                e.removeLock(lockVer);
            }
            catch (GridCacheEntryRemovedException ignore) {
                if (log.isDebugEnabled())
                    log.debug("Got removed entry while undoing locks: " + e);
            }
        }
    }

    /**
     *
     */
    void onFailed() {
        undoLocks();

        onComplete(false);
    }

    /**
     * @param t Error.
     */
    void onError(Throwable t) {
        if (err.compareAndSet(null, t))
            onFailed();
    }

    /**
     * @param cached Entry to check.
     * @return {@code True} if filter passed.
     */
    private boolean filter(GridCacheEntryEx cached) {
        try {
            if (!cctx.isAll(cached, filter)) {
                if (log.isDebugEnabled())
                    log.debug("Filter didn't pass for entry (will fail lock): " + cached);

                onFailed();

                return false;
            }

            return true;
        }
        catch (IgniteCheckedException e) {
            onError(e);

            return false;
        }
    }

    /**
     * Explicitly check if lock was acquired.
     */
    void checkLocks() {
        if (!isDone()) {
            for (int i = 0; i < entries.size(); i++) {
                while (true) {
                    GridCacheEntryEx cached = entries.get(i);

                    try {
                        if (!locked(cached))
                            return;

                        break;
                    }
                    // Possible in concurrent cases, when owner is changed after locks
                    // have been released or cancelled.
                    catch (GridCacheEntryRemovedException ignore) {
                        if (log.isDebugEnabled())
                            log.debug("Got removed entry in onOwnerChanged method (will retry): " + cached);

                        // Replace old entry with new one.
                        entries.add(i, (GridLocalCacheEntry)cache.entryEx(cached.key()));
                    }
                }
            }

            if (log.isDebugEnabled())
                log.debug("Local lock acquired for entries: " + entries);

            onComplete(true);
        }
    }

    /** {@inheritDoc} */
    @Override public boolean onOwnerChanged(GridCacheEntryEx entry, GridCacheMvccCandidate owner) {
        if (!isDone()) {
            for (int i = 0; i < entries.size(); i++) {
                while (true) {
                    GridCacheEntryEx cached = entries.get(i);

                    try {
                        if (!locked(cached))
                            return true;

                        break;
                    }
                    // Possible in concurrent cases, when owner is changed after locks
                    // have been released or cancelled.
                    catch (GridCacheEntryRemovedException ignore) {
                        if (log.isDebugEnabled())
                            log.debug("Got removed entry in onOwnerChanged method (will retry): " + cached);

                        // Replace old entry with new one.
                        entries.add(i, (GridLocalCacheEntry)cache.entryEx(cached.key()));
                    }
                }
            }

            if (log.isDebugEnabled())
                log.debug("Local lock acquired for entries: " + entries);

            onComplete(true);
        }

        return false;
    }

    /** {@inheritDoc} */
    @SuppressWarnings({"ThrowableInstanceNeverThrown"})
    @Override public boolean cancel() {
        if (onCancelled()) {
            // Remove all locks.
            undoLocks();

            onComplete(false);
        }

        return isCancelled();
    }

    /**
     * Completeness callback.
     *
     * @param success If {@code true}, then lock has been acquired.
     */
    private void onComplete(boolean success) {
        if (!success)
            undoLocks();

        if (onDone(success, err.get())) {
            if (log.isDebugEnabled())
                log.debug("Completing future: " + this);

            cache.onFutureDone(this);

            if (timeoutObj != null)
                cctx.time().removeTimeoutObject(timeoutObj);
        }
    }

    /**
     * Checks for errors.
     *
     * @throws IgniteCheckedException If execution failed.
     */
    private void checkError() throws IgniteCheckedException {
        if (err.get() != null)
            throw U.cast(err.get());
    }

    /** {@inheritDoc} */
    @Override public int hashCode() {
        return futId.hashCode();
    }

    /** {@inheritDoc} */
    @Override public String toString() {
        return S.toString(GridLocalLockFuture.class, this);
    }

    /**
     * Lock request timeout object.
     */
    private class LockTimeoutObject extends GridTimeoutObjectAdapter {
        /**
         * Default constructor.
         */
        LockTimeoutObject() {
            super(timeout);
        }

        /** {@inheritDoc} */
        @SuppressWarnings({"ThrowableInstanceNeverThrown"})
        @Override public void onTimeout() {
            if (log.isDebugEnabled())
                log.debug("Timed out waiting for lock response: " + this);

            onComplete(false);
        }

        /** {@inheritDoc} */
        @Override public String toString() {
            return S.toString(LockTimeoutObject.class, this);
        }
    }
}<|MERGE_RESOLUTION|>--- conflicted
+++ resolved
@@ -37,14 +37,7 @@
  * Cache lock future.
  */
 public final class GridLocalLockFuture<K, V> extends GridFutureAdapter<Boolean>
-<<<<<<< HEAD
     implements GridCacheMvccFuture<Boolean> {
-    /** */
-    private static final long serialVersionUID = 0L;
-
-=======
-    implements GridCacheMvccFuture<K, V, Boolean> {
->>>>>>> 1ef545a5
     /** Logger reference. */
     private static final AtomicReference<IgniteLogger> logRef = new AtomicReference<>();
 
@@ -106,13 +99,7 @@
         IgniteTxLocalEx tx,
         GridLocalCache<K, V> cache,
         long timeout,
-<<<<<<< HEAD
         CacheEntryPredicate[] filter) {
-        super(cctx.kernalContext());
-
-=======
-        IgnitePredicate<Cache.Entry<K, V>>[] filter) {
->>>>>>> 1ef545a5
         assert keys != null;
         assert cache != null;
 
