--- conflicted
+++ resolved
@@ -129,13 +129,8 @@
         }
 
         switch (writer.state()) {
-<<<<<<< HEAD
-            case 6:
-                if (!writer.writeCollection("keyBytes", keyBytes, Type.BYTE_ARR))
-=======
             case 8:
                 if (!writer.writeCollection("keyBytes", keyBytes, MessageCollectionItemType.BYTE_ARR))
->>>>>>> 7bbfeb17
                     return false;
 
                 writer.incrementState();
@@ -152,18 +147,12 @@
         if (!reader.beforeMessageRead())
             return false;
 
-<<<<<<< HEAD
-        switch (readState) {
-            case 6:
-                keyBytes = reader.readCollection("keyBytes", Type.BYTE_ARR);
-=======
         if (!super.readFrom(buf, reader))
             return false;
 
         switch (reader.state()) {
             case 8:
                 keyBytes = reader.readCollection("keyBytes", MessageCollectionItemType.BYTE_ARR);
->>>>>>> 7bbfeb17
 
                 if (!reader.isLastRead())
                     return false;
