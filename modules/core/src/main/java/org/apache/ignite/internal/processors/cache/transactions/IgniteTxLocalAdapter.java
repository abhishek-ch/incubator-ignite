/*
 * Licensed to the Apache Software Foundation (ASF) under one or more
 * contributor license agreements.  See the NOTICE file distributed with
 * this work for additional information regarding copyright ownership.
 * The ASF licenses this file to You under the Apache License, Version 2.0
 * (the "License"); you may not use this file except in compliance with
 * the License.  You may obtain a copy of the License at
 *
 *      http://www.apache.org/licenses/LICENSE-2.0
 *
 * Unless required by applicable law or agreed to in writing, software
 * distributed under the License is distributed on an "AS IS" BASIS,
 * WITHOUT WARRANTIES OR CONDITIONS OF ANY KIND, either express or implied.
 * See the License for the specific language governing permissions and
 * limitations under the License.
 */

package org.apache.ignite.internal.processors.cache.transactions;

import org.apache.ignite.*;
import org.apache.ignite.cluster.*;
<<<<<<< HEAD
import org.apache.ignite.internal.processors.affinity.*;
=======
import org.apache.ignite.internal.*;
import org.apache.ignite.internal.managers.communication.*;
>>>>>>> 6c4282a1
import org.apache.ignite.internal.processors.cache.*;
import org.apache.ignite.internal.processors.cache.distributed.near.*;
import org.apache.ignite.internal.processors.cache.dr.*;
import org.apache.ignite.internal.processors.cache.version.*;
import org.apache.ignite.internal.processors.dr.*;
import org.apache.ignite.internal.transactions.*;
import org.apache.ignite.internal.util.*;
import org.apache.ignite.internal.util.future.*;
import org.apache.ignite.internal.util.lang.*;
import org.apache.ignite.internal.util.tostring.*;
import org.apache.ignite.internal.util.typedef.*;
import org.apache.ignite.internal.util.typedef.internal.*;
import org.apache.ignite.lang.*;
import org.apache.ignite.plugin.security.*;
import org.apache.ignite.transactions.*;
import org.jetbrains.annotations.*;

import javax.cache.expiry.*;
import javax.cache.processor.*;
import java.io.*;
import java.util.*;
import java.util.concurrent.atomic.*;

import static org.apache.ignite.events.EventType.*;
import static org.apache.ignite.internal.processors.cache.GridCacheOperation.*;
import static org.apache.ignite.internal.processors.dr.GridDrType.*;
import static org.apache.ignite.transactions.TransactionState.*;

/**
 * Transaction adapter for cache transactions.
 */
public abstract class IgniteTxLocalAdapter extends IgniteTxAdapter
    implements IgniteTxLocalEx {
    /** */
    private static final long serialVersionUID = 0L;

    /** Per-transaction read map. */
    @GridToStringExclude
    protected Map<IgniteTxKey, IgniteTxEntry> txMap;

    /** Read view on transaction map. */
    @GridToStringExclude
    protected IgniteTxMap readView;

    /** Write view on transaction map. */
    @GridToStringExclude
    protected IgniteTxMap writeView;

    /** Minimal version encountered (either explicit lock or XID of this transaction). */
    protected GridCacheVersion minVer;

    /** Flag indicating with TM commit happened. */
    protected AtomicBoolean doneFlag = new AtomicBoolean(false);

    /** Committed versions, relative to base. */
    private Collection<GridCacheVersion> committedVers = Collections.emptyList();

    /** Rolled back versions, relative to base. */
    private Collection<GridCacheVersion> rolledbackVers = Collections.emptyList();

    /** Base for completed versions. */
    private GridCacheVersion completedBase;

    /** Flag indicating partition lock in group lock transaction. */
    private boolean partLock;

    /** Flag indicating that transformed values should be sent to remote nodes. */
    private boolean sndTransformedVals;

    /** Commit error. */
    protected AtomicReference<Throwable> commitErr = new AtomicReference<>();

    /** Active cache IDs. */
    protected Set<Integer> activeCacheIds = new HashSet<>();

    /** Need return value. */
    protected boolean needRetVal;

    /** Implicit transaction result. */
    protected GridCacheReturn implicitRes;

    /**
     * Empty constructor required for {@link Externalizable}.
     */
    protected IgniteTxLocalAdapter() {
        // No-op.
    }

    /**
     * @param cctx Cache registry.
     * @param xidVer Transaction ID.
     * @param implicit {@code True} if transaction was implicitly started by the system,
     *      {@code false} if it was started explicitly by user.
     * @param implicitSingle {@code True} if transaction is implicit with only one key.
     * @param sys System flag.
     * @param plc IO policy.
     * @param concurrency Concurrency.
     * @param isolation Isolation.
     * @param timeout Timeout.
     * @param txSize Expected transaction size.
     * @param grpLockKey Group lock key if this is a group-lock transaction.
     * @param partLock {@code True} if this is a group-lock transaction and lock is acquired for whole partition.
     */
    protected IgniteTxLocalAdapter(
        GridCacheSharedContext cctx,
        GridCacheVersion xidVer,
        boolean implicit,
        boolean implicitSingle,
        boolean sys,
        GridIoPolicy plc,
        TransactionConcurrency concurrency,
        TransactionIsolation isolation,
        long timeout,
        boolean invalidate,
        boolean storeEnabled,
        int txSize,
        @Nullable IgniteTxKey grpLockKey,
        boolean partLock,
        @Nullable UUID subjId,
        int taskNameHash
    ) {
        super(cctx, xidVer, implicit, implicitSingle, /*local*/true, sys, plc, concurrency, isolation, timeout,
            invalidate, storeEnabled, txSize, grpLockKey, subjId, taskNameHash);

        assert !partLock || grpLockKey != null;

        this.partLock = partLock;

        minVer = xidVer;
    }

    /**
     * Creates result instance.
     */
    protected void initResult() {
        implicitRes = new GridCacheReturn(localResult(), false);
    }

    /** {@inheritDoc} */
    @Override public UUID eventNodeId() {
        return cctx.localNodeId();
    }

    /** {@inheritDoc} */
    @Override public UUID originatingNodeId() {
        return cctx.localNodeId();
    }

    /** {@inheritDoc} */
    @Override public boolean empty() {
        return txMap.isEmpty();
    }

    /** {@inheritDoc} */
    @Override public Collection<UUID> masterNodeIds() {
        return Collections.singleton(nodeId);
    }

    /** {@inheritDoc} */
    @Override public boolean partitionLock() {
        return partLock;
    }

    /** {@inheritDoc} */
    @Override public Throwable commitError() {
        return commitErr.get();
    }

    /** {@inheritDoc} */
    @Override public void commitError(Throwable e) {
        commitErr.compareAndSet(null, e);
    }

    /** {@inheritDoc} */
    @Override public boolean onOwnerChanged(GridCacheEntryEx entry, GridCacheMvccCandidate owner) {
        assert false;
        return false;
    }

    /**
     * Gets collection of active cache IDs for this transaction.
     *
     * @return Collection of active cache IDs.
     */
    @Override public Collection<Integer> activeCacheIds() {
        return activeCacheIds;
    }

    /** {@inheritDoc} */
    @Override public boolean isStarted() {
        return txMap != null;
    }

    /** {@inheritDoc} */
    @Override public boolean hasWriteKey(IgniteTxKey key) {
        return writeView.containsKey(key);
    }

    /**
     * @return Transaction read set.
     */
    @Override public Set<IgniteTxKey> readSet() {
        return txMap == null ? Collections.<IgniteTxKey>emptySet() : readView.keySet();
    }

    /**
     * @return Transaction write set.
     */
    @Override public Set<IgniteTxKey> writeSet() {
        return txMap == null ? Collections.<IgniteTxKey>emptySet() : writeView.keySet();
    }

    /** {@inheritDoc} */
    @Override public boolean removed(IgniteTxKey key) {
        if (txMap == null)
            return false;

        IgniteTxEntry e = txMap.get(key);

        return e != null && e.op() == DELETE;
    }

    /** {@inheritDoc} */
    @Override public Map<IgniteTxKey, IgniteTxEntry> readMap() {
        return readView == null ? Collections.<IgniteTxKey, IgniteTxEntry>emptyMap() : readView;
    }

    /** {@inheritDoc} */
    @Override public Map<IgniteTxKey, IgniteTxEntry> writeMap() {
        return writeView == null ? Collections.<IgniteTxKey, IgniteTxEntry>emptyMap() : writeView;
    }

    /** {@inheritDoc} */
    @Override public Collection<IgniteTxEntry> allEntries() {
        return txMap == null ? Collections.<IgniteTxEntry>emptySet() : txMap.values();
    }

    /** {@inheritDoc} */
    @Override public Collection<IgniteTxEntry> readEntries() {
        return readView == null ? Collections.<IgniteTxEntry>emptyList() : readView.values();
    }

    /** {@inheritDoc} */
    @Override public Collection<IgniteTxEntry> writeEntries() {
        return writeView == null ? Collections.<IgniteTxEntry>emptyList() : writeView.values();
    }

    /** {@inheritDoc} */
    @Nullable @Override public IgniteTxEntry entry(IgniteTxKey key) {
        return txMap == null ? null : txMap.get(key);
    }

    /** {@inheritDoc} */
    @Override public void seal() {
        if (readView != null)
            readView.seal();

        if (writeView != null)
            writeView.seal();
    }

    /** {@inheritDoc} */
    @Override public GridCacheReturn implicitSingleResult() {
        return implicitRes;
    }

    /**
     * @param ret Result.
     */
    public void implicitSingleResult(GridCacheReturn ret) {
        if (ret.invokeResult())
            implicitRes.mergeEntryProcessResults(ret);
        else
            implicitRes = ret;
    }

    /**
     * @return Flag indicating whether transaction needs return value.
     */
    public boolean needReturnValue() {
        return needRetVal;
    }

    /**
     * @param needRetVal Need return value flag.
     */
    public void needReturnValue(boolean needRetVal) {
        this.needRetVal = needRetVal;
    }

    /**
     * @param snd {@code True} if values in tx entries should be replaced with transformed values and sent
     * to remote nodes.
     */
    public void sendTransformedValues(boolean snd) {
        sndTransformedVals = snd;
    }

    /**
     * @return {@code True} if should be committed after lock is acquired.
     */
    protected boolean commitAfterLock() {
        return implicit() && (!dht() || colocated());
    }

    /** {@inheritDoc} */
    @SuppressWarnings({"RedundantTypeArguments"})
    @Nullable @Override public <K, V> GridTuple<CacheObject> peek(
        GridCacheContext cacheCtx,
        boolean failFast,
        KeyCacheObject key,
        CacheEntryPredicate[] filter
    ) throws GridCacheFilterFailedException {
        IgniteTxEntry e = txMap == null ? null : txMap.get(cacheCtx.txKey(key));

        if (e != null) {
            // We should look at tx entry previous value. If this is a user peek then previous
            // value is the same as value. If this is a filter evaluation peek then previous value holds
            // value visible to filter while value contains value enlisted for write.
            if (!F.isEmpty(filter) && !F.isAll(e.cached(), filter))
                return e.hasPreviousValue() ? F.t(CU.<CacheObject>failed(failFast, e.previousValue())) : null;

            return e.hasPreviousValue() ? F.t(e.previousValue()) : null;
        }

        return null;
    }

    /** {@inheritDoc} */
    @Override public IgniteInternalFuture<Boolean> loadMissing(
        final GridCacheContext cacheCtx,
        final boolean readThrough,
        boolean async,
        final Collection<KeyCacheObject> keys,
        boolean deserializePortable,
        boolean skipVals,
        final IgniteBiInClosure<KeyCacheObject, Object> c
    ) {
        if (!async) {
            try {
                if (!readThrough || !cacheCtx.readThrough()) {
                    for (KeyCacheObject key : keys)
                        c.apply(key, null);

                    return new GridFinishedFuture<>(false);
                }

                return new GridFinishedFuture<>(
                    cacheCtx.store().loadAllFromStore(this, keys, c));
            }
            catch (IgniteCheckedException e) {
                return new GridFinishedFuture<>(e);
            }
        }
        else {
            return cctx.kernalContext().closure().callLocalSafe(
                new GPC<Boolean>() {
                    @Override public Boolean call() throws Exception {
                        if (!readThrough || !cacheCtx.readThrough()) {
                            for (KeyCacheObject key : keys)
                                c.apply(key, null);

                            return false;
                        }

                        return cacheCtx.store().loadAllFromStore(IgniteTxLocalAdapter.this, keys, c);
                    }
                },
                true);
        }
    }

    /**
     * Gets minimum version present in transaction.
     *
     * @return Minimum versions.
     */
    @Override public GridCacheVersion minVersion() {
        return minVer;
    }

    /**
     * @throws IgniteCheckedException If prepare step failed.
     */
    @SuppressWarnings({"CatchGenericClass"})
    public void userPrepare() throws IgniteCheckedException {
        if (state() != PREPARING) {
            if (timedOut())
                throw new IgniteTxTimeoutCheckedException("Transaction timed out: " + this);

            TransactionState state = state();

            setRollbackOnly();

            throw new IgniteCheckedException("Invalid transaction state for prepare [state=" + state + ", tx=" + this + ']');
        }

        checkValid();

        try {
            cctx.tm().prepareTx(this);
        }
        catch (IgniteCheckedException e) {
            throw e;
        }
        catch (Throwable e) {
            setRollbackOnly();

            throw new IgniteCheckedException("Transaction validation produced a runtime exception: " + this, e);
        }
    }

    /** {@inheritDoc} */
    @Override public void commit() throws IgniteCheckedException {
        try {
            commitAsync().get();
        }
        finally {
            cctx.tm().resetContext();
        }
    }

    /** {@inheritDoc} */
    @Override public void prepare() throws IgniteCheckedException {
        prepareAsync().get();
    }

    /**
     * Checks that locks are in proper state for commit.
     *
     * @param entry Cache entry to check.
     */
    private void checkCommitLocks(GridCacheEntryEx entry) {
        assert ownsLockUnsafe(entry) : "Lock is not owned for commit in PESSIMISTIC mode [entry=" + entry +
            ", tx=" + this + ']';
    }

    /**
     * Gets cache entry for given key.
     *
     * @param cacheCtx Cache context.
     * @param key Key.
     * @return Cache entry.
     */
    protected GridCacheEntryEx entryEx(GridCacheContext cacheCtx, IgniteTxKey key) {
        return cacheCtx.cache().entryEx(key.key());
    }

    /**
     * Gets cache entry for given key and topology version.
     *
     * @param cacheCtx Cache context.
     * @param key Key.
     * @param topVer Topology version.
     * @return Cache entry.
     */
<<<<<<< HEAD
    protected GridCacheEntryEx<K, V> entryEx(GridCacheContext<K, V> cacheCtx, IgniteTxKey<K> key, AffinityTopologyVersion topVer) {
=======
    protected GridCacheEntryEx entryEx(GridCacheContext cacheCtx, IgniteTxKey key, long topVer) {
>>>>>>> 6c4282a1
        return cacheCtx.cache().entryEx(key.key(), topVer);
    }

    /**
     * Performs batch database operations. This commit must be called
     * before {@link #userCommit()}. This way if there is a DB failure,
     * cache transaction can still be rolled back.
     *
     * @param writeEntries Transaction write set.
     * @throws IgniteCheckedException If batch update failed.
     */
    @SuppressWarnings({"CatchGenericClass"})
    protected void batchStoreCommit(Iterable<IgniteTxEntry> writeEntries) throws IgniteCheckedException {
        GridCacheStoreManager store = store();

        if (store != null && store.writeThrough() && storeEnabled() &&
            (!internal() || groupLock()) && (near() || store.writeToStoreFromDht())) {
            try {
                if (writeEntries != null) {
                    Map<Object, IgniteBiTuple<Object, GridCacheVersion>> putMap = null;
                    List<Object> rmvCol = null;
                    GridCacheStoreManager writeStore = null;

                    boolean skipNear = near() && store.writeToStoreFromDht();

                    for (IgniteTxEntry e : writeEntries) {
                        if (skipNear && e.cached().isNear())
                            continue;

                        boolean intercept = e.context().config().getInterceptor() != null;

                        if (intercept || !F.isEmpty(e.entryProcessors()))
                            e.cached().unswap(true, false);

                        IgniteBiTuple<GridCacheOperation, CacheObject> res = applyTransformClosures(e, false);

                        GridCacheContext cacheCtx = e.context();

                        GridCacheOperation op = res.get1();
                        KeyCacheObject key = e.key();
                        CacheObject val = res.get2();
                        GridCacheVersion ver = writeVersion();

                        if (op == CREATE || op == UPDATE) {
                            // Batch-process all removes if needed.
                            if (rmvCol != null && !rmvCol.isEmpty()) {
                                assert writeStore != null;

                                writeStore.removeAllFromStore(this, rmvCol);

                                // Reset.
                                rmvCol.clear();

                                writeStore = null;
                            }

                            // Batch-process puts if cache ID has changed.
                            if (writeStore != null && writeStore != cacheCtx.store() && putMap != null && !putMap.isEmpty()) {
                                writeStore.putAllToStore(this, putMap);

                                // Reset.
                                putMap.clear();

                                writeStore = null;
                            }

                            if (intercept) {
                                Object interceptorVal = cacheCtx.config().getInterceptor()
                                    .onBeforePut(new CacheLazyEntry(cacheCtx, key, e.cached().rawGetOrUnmarshal(true)),
                                        CU.value(val, cacheCtx, false));

                                if (interceptorVal == null)
                                    continue;

                                val = cacheCtx.toCacheObject(cacheCtx.unwrapTemporary(interceptorVal));
                            }

                            if (putMap == null)
                                putMap = new LinkedHashMap<>(writeMap().size(), 1.0f);

                            putMap.put(CU.value(key, cacheCtx, false), F.t(CU.value(val, cacheCtx, false), ver));

                            writeStore = cacheCtx.store();
                        }
                        else if (op == DELETE) {
                            // Batch-process all puts if needed.
                            if (putMap != null && !putMap.isEmpty()) {
                                assert writeStore != null;

                                writeStore.putAllToStore(this, putMap);

                                // Reset.
                                putMap.clear();

                                writeStore = null;
                            }

                            if (writeStore != null && writeStore != cacheCtx.store() && rmvCol != null && !rmvCol.isEmpty()) {
                                writeStore.removeAllFromStore(this, rmvCol);

                                // Reset.
                                rmvCol.clear();

                                writeStore = null;
                            }

                            if (intercept) {
                                IgniteBiTuple<Boolean, Object> t = cacheCtx.config().getInterceptor().onBeforeRemove(
                                    new CacheLazyEntry(cacheCtx, key, e.cached().rawGetOrUnmarshal(true)));

                                if (cacheCtx.cancelRemove(t))
                                    continue;
                            }

                            if (rmvCol == null)
                                rmvCol = new ArrayList<>();

                            rmvCol.add(key.value(cacheCtx.cacheObjectContext(), false));

                            writeStore = cacheCtx.store();
                        }
                        else if (log.isDebugEnabled())
                            log.debug("Ignoring NOOP entry for batch store commit: " + e);
                    }

                    if (putMap != null && !putMap.isEmpty()) {
                        assert rmvCol == null || rmvCol.isEmpty();
                        assert writeStore != null;

                        // Batch put at the end of transaction.
                        writeStore.putAllToStore(this, putMap);
                    }

                    if (rmvCol != null && !rmvCol.isEmpty()) {
                        assert putMap == null || putMap.isEmpty();
                        assert writeStore != null;

                        // Batch remove at the end of transaction.
                        writeStore.removeAllFromStore(this, rmvCol);
                    }
                }

                // Commit while locks are held.
                store.txEnd(this, true);
            }
            catch (IgniteCheckedException ex) {
                commitError(ex);

                setRollbackOnly();

                // Safe to remove transaction from committed tx list because nothing was committed yet.
                cctx.tm().removeCommittedTx(this);

                throw ex;
            }
            catch (Throwable ex) {
                commitError(ex);

                setRollbackOnly();

                // Safe to remove transaction from committed tx list because nothing was committed yet.
                cctx.tm().removeCommittedTx(this);

                throw new IgniteCheckedException("Failed to commit transaction to database: " + this, ex);
            }
        }
    }

    /** {@inheritDoc} */
    @SuppressWarnings({"CatchGenericClass"})
    @Override public void userCommit() throws IgniteCheckedException {
        TransactionState state = state();

        if (state != COMMITTING) {
            if (timedOut())
                throw new IgniteTxTimeoutCheckedException("Transaction timed out: " + this);

            setRollbackOnly();

            throw new IgniteCheckedException("Invalid transaction state for commit [state=" + state + ", tx=" + this + ']');
        }

        checkValid();

        boolean empty = F.isEmpty(near() ? txMap : writeMap());

        // Register this transaction as completed prior to write-phase to
        // ensure proper lock ordering for removed entries.
        // We add colocated transaction to committed set even if it is empty to correctly order
        // locks on backup nodes.
        if (!empty || colocated())
            cctx.tm().addCommittedTx(this);

        if (groupLock())
            addGroupTxMapping(writeSet());

        if (!empty) {
            batchStoreCommit(writeMap().values());

            try {
                cctx.tm().txContext(this);

                AffinityTopologyVersion topVer = topologyVersion();

                /*
                 * Commit to cache. Note that for 'near' transaction we loop through all the entries.
                 */
                for (IgniteTxEntry txEntry : (near() ? allEntries() : writeEntries())) {
                    GridCacheContext cacheCtx = txEntry.context();

                    GridDrType drType = cacheCtx.isDrEnabled() ? DR_PRIMARY : DR_NONE;

                    UUID nodeId = txEntry.nodeId() == null ? this.nodeId : txEntry.nodeId();

                    try {
                        while (true) {
                            try {
                                GridCacheEntryEx cached = txEntry.cached();

                                // Must try to evict near entries before committing from
                                // transaction manager to make sure locks are held.
                                if (!evictNearEntry(txEntry, false)) {
                                    if (cacheCtx.isNear() && cacheCtx.dr().receiveEnabled()) {
                                        cached.markObsolete(xidVer);

                                        break;
                                    }

                                    if (cached.detached())
                                        break;

                                    GridCacheEntryEx nearCached = null;

                                    boolean metrics = true;

                                    if (updateNearCache(cacheCtx, txEntry.key(), topVer))
                                        nearCached = cacheCtx.dht().near().peekEx(txEntry.key());
                                    else if (cacheCtx.isNear() && txEntry.locallyMapped())
                                        metrics = false;

                                    boolean evt = !isNearLocallyMapped(txEntry, false);

                                    if (!F.isEmpty(txEntry.entryProcessors()) || !F.isEmpty(txEntry.filters()))
                                        txEntry.cached().unswap(true, false);

                                    IgniteBiTuple<GridCacheOperation, CacheObject> res = applyTransformClosures(txEntry,
                                        true);

                                    // For near local transactions we must record DHT version
                                    // in order to keep near entries on backup nodes until
                                    // backup remote transaction completes.
                                    if (cacheCtx.isNear()) {
                                        ((GridNearCacheEntry)cached).recordDhtVersion(txEntry.dhtVersion());

                                        if ((txEntry.op() == CREATE || txEntry.op() == UPDATE) &&
                                            txEntry.conflictExpireTime() == CU.EXPIRE_TIME_CALCULATE) {
                                            ExpiryPolicy expiry = cacheCtx.expiryForTxEntry(txEntry);

                                            if (expiry != null) {
                                                Duration duration = cached.hasValue() ?
                                                    expiry.getExpiryForUpdate() : expiry.getExpiryForCreation();

                                                txEntry.ttl(CU.toTtl(duration));
                                            }
                                        }
                                    }

                                    GridCacheOperation op = res.get1();
                                    CacheObject val = res.get2();

                                    // Deal with conflicts.
                                    GridCacheVersion explicitVer = txEntry.conflictVersion() != null ?
                                        txEntry.conflictVersion() : writeVersion();

                                    if ((op == CREATE || op == UPDATE) &&
                                        txEntry.conflictExpireTime() == CU.EXPIRE_TIME_CALCULATE) {
                                        ExpiryPolicy expiry = cacheCtx.expiryForTxEntry(txEntry);

                                        if (expiry != null) {
                                            Duration duration = cached.hasValue() ?
                                                expiry.getExpiryForUpdate() : expiry.getExpiryForCreation();

                                            long ttl = CU.toTtl(duration);

                                            txEntry.ttl(ttl);

                                            if (ttl == CU.TTL_ZERO)
                                                op = DELETE;
                                        }
                                    }

                                    boolean conflictNeedResolve = cacheCtx.conflictNeedResolve();

                                    GridCacheVersionConflictContext<?, ?> conflictCtx = null;

                                    if (conflictNeedResolve) {
                                        IgniteBiTuple<GridCacheOperation, GridCacheVersionConflictContext> conflictRes =
                                            conflictResolve(op, txEntry, val, explicitVer, cached);

                                        assert conflictRes != null;

                                        conflictCtx = conflictRes.get2();

                                        if (conflictCtx.isUseOld())
                                            op = NOOP;
                                        else if (conflictCtx.isUseNew()) {
                                            txEntry.ttl(conflictCtx.ttl());
                                            txEntry.conflictExpireTime(conflictCtx.expireTime());
                                        }
                                        else {
                                            assert conflictCtx.isMerge();

                                            op = conflictRes.get1();
                                            val = txEntry.context().toCacheObject(conflictCtx.mergeValue());
                                            explicitVer = writeVersion();

                                            txEntry.ttl(conflictCtx.ttl());
                                            txEntry.conflictExpireTime(conflictCtx.expireTime());
                                        }
                                    }
                                    else
                                        // Nullify explicit version so that innerSet/innerRemove will work as usual.
                                        explicitVer = null;

                                    if (sndTransformedVals || conflictNeedResolve) {
                                        assert sndTransformedVals && cacheCtx.isReplicated() || conflictNeedResolve;

                                        txEntry.value(val, true, false);
                                        txEntry.op(op);
                                        txEntry.entryProcessors(null);
                                        txEntry.conflictVersion(explicitVer);
                                    }

                                    if (op == CREATE || op == UPDATE) {
                                        GridCacheUpdateTxResult updRes = cached.innerSet(
                                            this,
                                            eventNodeId(),
                                            txEntry.nodeId(),
                                            val,
                                            false,
                                            false,
                                            txEntry.ttl(),
                                            evt,
                                            metrics,
                                            topVer,
                                            null,
                                            cached.detached() ? DR_NONE : drType,
                                            txEntry.conflictExpireTime(),
                                            cached.isNear() ? null : explicitVer,
                                            CU.subjectId(this, cctx),
                                            resolveTaskName());

                                        if (nearCached != null && updRes.success())
                                            nearCached.innerSet(
                                                null,
                                                eventNodeId(),
                                                nodeId,
                                                val,
                                                false,
                                                false,
                                                txEntry.ttl(),
                                                false,
                                                metrics,
                                                topVer,
                                                CU.empty0(),
                                                DR_NONE,
                                                txEntry.conflictExpireTime(),
                                                null,
                                                CU.subjectId(this, cctx),
                                                resolveTaskName());
                                    }
                                    else if (op == DELETE) {
                                        GridCacheUpdateTxResult updRes = cached.innerRemove(
                                            this,
                                            eventNodeId(),
                                            txEntry.nodeId(),
                                            false,
                                            false,
                                            evt,
                                            metrics,
                                            topVer,
                                            null,
                                            cached.detached()  ? DR_NONE : drType,
                                            cached.isNear() ? null : explicitVer,
                                            CU.subjectId(this, cctx),
                                            resolveTaskName());

                                        if (nearCached != null && updRes.success())
                                            nearCached.innerRemove(
                                                null,
                                                eventNodeId(),
                                                nodeId,
                                                false,
                                                false,
                                                false,
                                                metrics,
                                                topVer,
                                                CU.empty0(),
                                                DR_NONE,
                                                null,
                                                CU.subjectId(this, cctx),
                                                resolveTaskName());
                                    }
                                    else if (op == RELOAD) {
                                        cached.innerReload();

                                        if (nearCached != null)
                                            nearCached.innerReload();
                                    }
                                    else if (op == READ) {
                                        ExpiryPolicy expiry = cacheCtx.expiryForTxEntry(txEntry);

                                        if (expiry != null) {
                                            Duration duration = expiry.getExpiryForAccess();

                                            if (duration != null)
                                                cached.updateTtl(null, CU.toTtl(duration));
                                        }

                                        if (log.isDebugEnabled())
                                            log.debug("Ignoring READ entry when committing: " + txEntry);
                                    }
                                    else {
                                        assert !groupLock() || txEntry.groupLockEntry() || ownsLock(txEntry.cached()):
                                            "Transaction does not own lock for group lock entry during  commit [tx=" +
                                                this + ", txEntry=" + txEntry + ']';

                                        if (conflictCtx == null || !conflictCtx.isUseOld()) {
                                            if (txEntry.ttl() != CU.TTL_NOT_CHANGED)
                                                cached.updateTtl(null, txEntry.ttl());
                                        }

                                        if (log.isDebugEnabled())
                                            log.debug("Ignoring NOOP entry when committing: " + txEntry);
                                    }
                                }

                                // Check commit locks after set, to make sure that
                                // we are not changing obsolete entries.
                                // (innerSet and innerRemove will throw an exception
                                // if an entry is obsolete).
                                if (txEntry.op() != READ && !txEntry.groupLockEntry())
                                    checkCommitLocks(cached);

                                // Break out of while loop.
                                break;
                            }
                            // If entry cached within transaction got removed.
                            catch (GridCacheEntryRemovedException ignored) {
                                if (log.isDebugEnabled())
                                    log.debug("Got removed entry during transaction commit (will retry): " + txEntry);

                                txEntry.cached(entryEx(cacheCtx, txEntry.txKey()));
                            }
                        }
                    }
                    catch (Throwable ex) {
                        // We are about to initiate transaction rollback when tx has started to committing.
                        // Need to remove version from committed list.
                        cctx.tm().removeCommittedTx(this);

                        if (X.hasCause(ex, GridCacheIndexUpdateException.class) && cacheCtx.cache().isMongoDataCache()) {
                            if (log.isDebugEnabled())
                                log.debug("Failed to update mongo document index (transaction entry will " +
                                    "be ignored): " + txEntry);

                            // Set operation to NOOP.
                            txEntry.op(NOOP);

                            setRollbackOnly();

                            throw ex;
                        }
                        else {
                            IgniteCheckedException err = new IgniteTxHeuristicCheckedException("Failed to locally write to cache " +
                                "(all transaction entries will be invalidated, however there was a window when " +
                                "entries for this transaction were visible to others): " + this, ex);

                            U.error(log, "Heuristic transaction failure.", err);

                            commitErr.compareAndSet(null, err);

                            state(UNKNOWN);

                            try {
                                // Courtesy to minimize damage.
                                uncommit();
                            }
                            catch (Throwable ex1) {
                                U.error(log, "Failed to uncommit transaction: " + this, ex1);
                            }

                            throw err;
                        }
                    }
                }
            }
            finally {
                cctx.tm().resetContext();
            }
        }
        else {
            GridCacheStoreManager store = store();

            if (store != null && (!internal() || groupLock())) {
                try {
                    store.txEnd(this, true);
                }
                catch (IgniteCheckedException e) {
                    commitError(e);

                    setRollbackOnly();

                    cctx.tm().removeCommittedTx(this);

                    throw e;
                }
            }
        }

        // Do not unlock transaction entries if one-phase commit.
        if (!onePhaseCommit()) {
            if (doneFlag.compareAndSet(false, true)) {
                // Unlock all locks.
                cctx.tm().commitTx(this);

                boolean needsCompletedVersions = needsCompletedVersions();

                assert !needsCompletedVersions || completedBase != null;
                assert !needsCompletedVersions || committedVers != null;
                assert !needsCompletedVersions || rolledbackVers != null;
            }
        }
    }

    /**
     * Commits transaction to transaction manager. Used for one-phase commit transactions only.
     */
    public void tmCommit() {
        assert onePhaseCommit();

        if (doneFlag.compareAndSet(false, true)) {
            // Unlock all locks.
            cctx.tm().commitTx(this);

            state(COMMITTED);

            boolean needsCompletedVersions = needsCompletedVersions();

            assert !needsCompletedVersions || completedBase != null;
            assert !needsCompletedVersions || committedVers != null;
            assert !needsCompletedVersions || rolledbackVers != null;
        }
    }

    /** {@inheritDoc} */
    @Override public void completedVersions(
        GridCacheVersion completedBase,
        Collection<GridCacheVersion> committedVers,
        Collection<GridCacheVersion> rolledbackVers) {
        this.completedBase = completedBase;
        this.committedVers = committedVers;
        this.rolledbackVers = rolledbackVers;
    }

    /**
     * @return Completed base for ordering.
     */
    public GridCacheVersion completedBase() {
        return completedBase;
    }

    /**
     * @return Committed versions.
     */
    public Collection<GridCacheVersion> committedVersions() {
        return committedVers;
    }

    /**
     * @return Rolledback versions.
     */
    public Collection<GridCacheVersion> rolledbackVersions() {
        return rolledbackVers;
    }

    /** {@inheritDoc} */
    @Override public void userRollback() throws IgniteCheckedException {
        TransactionState state = state();

        if (state != ROLLING_BACK && state != ROLLED_BACK) {
            setRollbackOnly();

            throw new IgniteCheckedException("Invalid transaction state for rollback [state=" + state + ", tx=" + this + ']',
                commitErr.get());
        }

        if (doneFlag.compareAndSet(false, true)) {
            try {
                if (near())
                    // Must evict near entries before rolling back from
                    // transaction manager, so they will be removed from cache.
                    for (IgniteTxEntry e : allEntries())
                        evictNearEntry(e, false);

                cctx.tm().rollbackTx(this);

                GridCacheStoreManager store = store();

                if (store != null && (near() || store.writeToStoreFromDht())) {
                    if (!internal() || groupLock())
                        store.txEnd(this, false);
                }
            }
            catch (Error | IgniteCheckedException | RuntimeException e) {
                U.addLastCause(e, commitErr.get(), log);

                throw e;
            }
        }
    }

    /**
     * Checks if there is a cached or swapped value for
     * {@link #getAllAsync(GridCacheContext, Collection, GridCacheEntryEx, boolean, boolean, boolean)} method.
     *
     * @param cacheCtx Cache context.
     * @param keys Key to enlist.
     * @param cached Cached entry, if called from entry wrapper.
     * @param expiryPlc Explicitly specified expiry policy for entry.
     * @param map Return map.
     * @param missed Map of missed keys.
     * @param keysCnt Keys count (to avoid call to {@code Collection.size()}).
     * @param deserializePortable Deserialize portable flag.
     * @param skipVals Skip values flag.
     * @param keepCacheObjects Keep cache objects flag.
     * @throws IgniteCheckedException If failed.
     * @return Enlisted keys.
     */
    @SuppressWarnings({"RedundantTypeArguments"})
    private <K, V> Collection<KeyCacheObject> enlistRead(
        final GridCacheContext cacheCtx,
        Collection<KeyCacheObject> keys,
        @Nullable GridCacheEntryEx cached,
        @Nullable ExpiryPolicy expiryPlc,
        Map<K, V> map,
        Map<KeyCacheObject, GridCacheVersion> missed,
        int keysCnt,
        boolean deserializePortable,
        boolean skipVals,
        boolean keepCacheObjects
    ) throws IgniteCheckedException {
        assert !F.isEmpty(keys);
        assert keysCnt == keys.size();
        assert cached == null || F.first(keys).equals(cached.key());

        cacheCtx.checkSecurity(GridSecurityPermission.CACHE_READ);

        groupLockSanityCheck(cacheCtx, keys);

        boolean single = keysCnt == 1;

        Collection<KeyCacheObject> lockKeys = null;

        AffinityTopologyVersion topVer = topologyVersion();

        // In this loop we cover only read-committed or optimistic transactions.
        // Transactions that are pessimistic and not read-committed are covered
        // outside of this loop.
        for (KeyCacheObject key : keys) {
            if (pessimistic() && !readCommitted() && !skipVals)
                addActiveCache(cacheCtx);

            IgniteTxKey txKey = cacheCtx.txKey(key);

            // Check write map (always check writes first).
            IgniteTxEntry txEntry = entry(txKey);

            // Either non-read-committed or there was a previous write.
            if (txEntry != null) {
                CacheObject val = txEntry.value();

                // Read value from locked entry in group-lock transaction as well.
                if (txEntry.hasValue()) {
                    if (!F.isEmpty(txEntry.entryProcessors()))
                        val = txEntry.applyEntryProcessors(val);

                    if (val != null)
                        cacheCtx.addResult(map, key, val, skipVals, keepCacheObjects, deserializePortable, false);
                }
                else {
                    assert txEntry.op() == TRANSFORM || (groupLock() && !txEntry.groupLockEntry());

                    while (true) {
                        try {
                            Object transformClo =
                                (txEntry.op() == TRANSFORM  && cctx.gridEvents().isRecordable(EVT_CACHE_OBJECT_READ)) ?
                                    F.first(txEntry.entryProcessors()) : null;

                            val = txEntry.cached().innerGet(this,
                                /*swap*/true,
                                /*read-through*/false,
                                /*fail fast*/true,
                                /*unmarshal*/true,
                                /*metrics*/true,
                                /*event*/!skipVals,
                                /*temporary*/false,
                                CU.subjectId(this, cctx),
                                transformClo,
                                resolveTaskName(),
                                null);

                            if (val != null) {
                                if (!readCommitted() && !skipVals)
                                    txEntry.readValue(val);

                                if (!F.isEmpty(txEntry.entryProcessors()))
                                    val = txEntry.applyEntryProcessors(val);

                                cacheCtx.addResult(map,
                                    key,
                                    val,
                                    skipVals,
                                    keepCacheObjects,
                                    deserializePortable,
                                    false);
                            }
                            else
                                missed.put(key, txEntry.cached().version());

                            break;
                        }
                        catch (GridCacheFilterFailedException e) {
                            if (log.isDebugEnabled())
                                log.debug("Filter validation failed for entry: " + txEntry);

                            if (!readCommitted())
                                txEntry.readValue(e.<V>value());
                        }
                        catch (GridCacheEntryRemovedException ignored) {
                            txEntry.cached(entryEx(cacheCtx, txEntry.txKey(), topVer));
                        }
                    }
                }
            }
            // First time access within transaction.
            else {
                if (lockKeys == null && !skipVals)
                    lockKeys = single ? Collections.singleton(key) : new ArrayList<KeyCacheObject>(keysCnt);

                if (!single && !skipVals)
                    lockKeys.add(key);

                while (true) {
                    GridCacheEntryEx entry;

                    if (cached != null) {
                        entry = cached;

                        cached = null;
                    }
                    else
                        entry = entryEx(cacheCtx, txKey, topVer);

                    try {
                        GridCacheVersion ver = entry.version();

                        CacheObject val = null;

                        if (!pessimistic() || readCommitted() || groupLock() && !skipVals) {
                            IgniteCacheExpiryPolicy accessPlc =
                                optimistic() ? accessPolicy(cacheCtx, txKey, expiryPlc) : null;

                            // This call will check for filter.
                            val = entry.innerGet(this,
                                /*swap*/true,
                                /*no read-through*/false,
                                /*fail-fast*/true,
                                /*unmarshal*/true,
                                /*metrics*/true,
                                /*event*/true,
                                /*temporary*/false,
                                CU.subjectId(this, cctx),
                                null,
                                resolveTaskName(),
                                accessPlc);

                            if (val != null) {
                                cacheCtx.addResult(map,
                                    key,
                                    val,
                                    skipVals,
                                    keepCacheObjects,
                                    deserializePortable,
                                    false);
                            }
                            else
                                missed.put(key, ver);
                        }
                        else
                            // We must wait for the lock in pessimistic mode.
                            missed.put(key, ver);

                        if (!readCommitted() && !skipVals) {
                            txEntry = addEntry(READ,
                                val,
                                null,
                                null,
                                entry,
                                expiryPlc,
                                null,
                                true,
                                -1L,
                                -1L,
                                null);

                            if (groupLock())
                                txEntry.groupLockEntry(true);

                            // As optimization, mark as checked immediately
                            // for non-pessimistic if value is not null.
                            if (val != null && !pessimistic())
                                txEntry.markValid();
                        }

                        break; // While.
                    }
                    catch (GridCacheEntryRemovedException ignored) {
                        if (log.isDebugEnabled())
                            log.debug("Got removed entry in transaction getAllAsync(..) (will retry): " + key);
                    }
                    catch (GridCacheFilterFailedException e) {
                        if (log.isDebugEnabled())
                            log.debug("Filter validation failed for entry: " + entry);

                        if (!readCommitted()) {
                            // Value for which failure occurred.
                            CacheObject val = e.value();

                            txEntry = addEntry(READ,
                                val,
                                null,
                                null,
                                entry,
                                expiryPlc,
                                CU.empty0(),
                                false,
                                -1L,
                                -1L,
                                null);

                            // Mark as checked immediately for non-pessimistic.
                            if (val != null && !pessimistic())
                                txEntry.markValid();
                        }

                        break; // While loop.
                    }
                    finally {
                        if (cacheCtx.isNear() && entry != null && readCommitted()) {
                            if (cacheCtx.affinity().belongs(cacheCtx.localNode(), entry.key(), topVer)) {
                                if (entry.markObsolete(xidVer))
                                    cacheCtx.cache().removeEntry(entry);
                            }
                        }
                    }
                }
            }
        }

        return lockKeys != null ? lockKeys : Collections.<KeyCacheObject>emptyList();
    }

    /**
     * @param ctx Cache context.
     * @param key Key.
     * @param expiryPlc Expiry policy.
     * @return Expiry policy wrapper for entries accessed locally in optimistic transaction.
     */
    protected IgniteCacheExpiryPolicy accessPolicy(
        GridCacheContext ctx,
        IgniteTxKey key,
        @Nullable ExpiryPolicy expiryPlc
    ) {
        return null;
    }

    /**
     * Adds skipped key.
     *
     * @param skipped Skipped set (possibly {@code null}).
     * @param key Key to add.
     * @return Skipped set.
     */
    private Set<KeyCacheObject> skip(Set<KeyCacheObject> skipped, KeyCacheObject key) {
        if (skipped == null)
            skipped = new GridLeanSet<>();

        skipped.add(key);

        if (log.isDebugEnabled())
            log.debug("Added key to skipped set: " + key);

        return skipped;
    }

    /**
     * Loads all missed keys for
     * {@link #getAllAsync(GridCacheContext, Collection, GridCacheEntryEx, boolean, boolean, boolean)} method.
     *
     * @param cacheCtx Cache context.
     * @param map Return map.
     * @param missedMap Missed keys.
     * @param redos Keys to retry.
     * @param deserializePortable Deserialize portable flag.
     * @param keepCacheObjects Keep cache objects flag.
     * @return Loaded key-value pairs.
     */
    private <K, V> IgniteInternalFuture<Map<K, V>> checkMissed(
        final GridCacheContext cacheCtx,
        final Map<K, V> map,
        final Map<KeyCacheObject, GridCacheVersion> missedMap,
        @Nullable final Collection<KeyCacheObject> redos,
        final boolean deserializePortable,
        final boolean skipVals,
        final boolean keepCacheObjects
    ) {
        assert redos != null || pessimistic();

        if (log.isDebugEnabled())
            log.debug("Loading missed values for missed map: " + missedMap);

        final Collection<KeyCacheObject> loaded = new HashSet<>();

        return new GridEmbeddedFuture<>(
            new C2<Boolean, Exception, Map<K, V>>() {
                @Override public Map<K, V> apply(Boolean b, Exception e) {
                    if (e != null) {
                        setRollbackOnly();

                        throw new GridClosureException(e);
                    }

                    if (!b && !readCommitted()) {
                        // There is no store - we must mark the entries.
                        for (KeyCacheObject key : missedMap.keySet()) {
                            IgniteTxEntry txEntry = entry(cacheCtx.txKey(key));

                            if (txEntry != null)
                                txEntry.markValid();
                        }
                    }

                    if (readCommitted()) {
                        Collection<KeyCacheObject> notFound = new HashSet<>(missedMap.keySet());

                        notFound.removeAll(loaded);

                        // In read-committed mode touch entries that have just been read.
                        for (KeyCacheObject key : notFound) {
                            IgniteTxEntry txEntry = entry(cacheCtx.txKey(key));

                            GridCacheEntryEx entry = txEntry == null ? cacheCtx.cache().peekEx(key) :
                                txEntry.cached();

                            if (entry != null)
                                cacheCtx.evicts().touch(entry, topologyVersion());
                        }
                    }

                    return map;
                }
            },
            loadMissing(
                cacheCtx,
                true,
                false,
                missedMap.keySet(),
                deserializePortable,
                skipVals,
                new CI2<KeyCacheObject, Object>() {
                    /** */
                    private GridCacheVersion nextVer;

                    @Override public void apply(KeyCacheObject key, Object val) {
                        if (isRollbackOnly()) {
                            if (log.isDebugEnabled())
                                log.debug("Ignoring loaded value for read because transaction was rolled back: " +
                                    IgniteTxLocalAdapter.this);

                            return;
                        }

                        GridCacheVersion ver = missedMap.get(key);

                        if (ver == null) {
                            if (log.isDebugEnabled())
                                log.debug("Value from storage was never asked for [key=" + key + ", val=" + val + ']');

                            return;
                        }

                        CacheObject cacheVal = cacheCtx.toCacheObject(val);

                        CacheObject visibleVal = cacheVal;

                        IgniteTxKey txKey = cacheCtx.txKey(key);

                        IgniteTxEntry txEntry = entry(txKey);

                        if (txEntry != null) {
                            if (!readCommitted())
                                txEntry.readValue(cacheVal);

                            if (!F.isEmpty(txEntry.entryProcessors()))
                                visibleVal = txEntry.applyEntryProcessors(visibleVal);
                        }

                        // In pessimistic mode we hold the lock, so filter validation
                        // should always be valid.
                        if (pessimistic())
                            ver = null;

                        // Initialize next version.
                        if (nextVer == null)
                            nextVer = cctx.versions().next(topologyVersion());

                        while (true) {
                            assert txEntry != null || readCommitted() || groupLock() || skipVals;

                            GridCacheEntryEx e = txEntry == null ? entryEx(cacheCtx, txKey) : txEntry.cached();

                            try {
                                // Must initialize to true since even if filter didn't pass,
                                // we still record the transaction value.
                                boolean set;

                                try {
                                    set = e.versionedValue(cacheVal, ver, nextVer);
                                }
                                catch (GridCacheEntryRemovedException ignore) {
                                    if (log.isDebugEnabled())
                                        log.debug("Got removed entry in transaction getAll method " +
                                            "(will try again): " + e);

                                    if (pessimistic() && !readCommitted() && !isRollbackOnly() &&
                                        (!groupLock() || F.eq(e.key(), groupLockKey()))) {
                                        U.error(log, "Inconsistent transaction state (entry got removed while " +
                                            "holding lock) [entry=" + e + ", tx=" + IgniteTxLocalAdapter.this + "]");

                                        setRollbackOnly();

                                        return;
                                    }

                                    if (txEntry != null)
                                        txEntry.cached(entryEx(cacheCtx, txKey));

                                    continue; // While loop.
                                }

                                // In pessimistic mode, we should always be able to set.
                                assert set || !pessimistic();

                                if (readCommitted() || groupLock() || skipVals) {
                                    cacheCtx.evicts().touch(e, topologyVersion());

                                    if (visibleVal != null) {
                                        cacheCtx.addResult(map,
                                            key,
                                            visibleVal,
                                            skipVals,
                                            keepCacheObjects,
                                            deserializePortable,
                                            false);
                                    }
                                }
                                else {
                                    assert txEntry != null;

                                    txEntry.setAndMarkValid(cacheVal);

                                    if (visibleVal != null) {
                                        cacheCtx.addResult(map,
                                            key,
                                            visibleVal,
                                            skipVals,
                                            keepCacheObjects,
                                            deserializePortable,
                                            false);
                                    }
                                }

                                loaded.add(key);

                                if (log.isDebugEnabled())
                                    log.debug("Set value loaded from store into entry from transaction [set=" + set +
                                        ", matchVer=" + ver + ", newVer=" + nextVer + ", entry=" + e + ']');

                                break; // While loop.
                            }
                            catch (IgniteCheckedException ex) {
                                throw new IgniteException("Failed to put value for cache entry: " + e, ex);
                            }
                        }
                    }
                })
        );
    }

    /** {@inheritDoc} */
    @Override public <K, V> IgniteInternalFuture<Map<K, V>> getAllAsync(
        final GridCacheContext cacheCtx,
        Collection<KeyCacheObject> keys,
        @Nullable GridCacheEntryEx cached,
        final boolean deserializePortable,
        final boolean skipVals,
        final boolean keepCacheObjects) {
        if (F.isEmpty(keys))
            return new GridFinishedFuture<>(Collections.<K, V>emptyMap());

        init();

        int keysCnt = keys.size();

        boolean single = keysCnt == 1;

        try {
            checkValid();

            final Map<K, V> retMap = new GridLeanMap<>(keysCnt);

            final Map<KeyCacheObject, GridCacheVersion> missed = new GridLeanMap<>(pessimistic() ? keysCnt : 0);

            GridCacheProjectionImpl prj = cacheCtx.projectionPerCall();

            ExpiryPolicy expiryPlc = prj != null ? prj.expiry() : null;

            final Collection<KeyCacheObject> lockKeys = enlistRead(cacheCtx,
                keys,
                cached,
                expiryPlc,
                retMap,
                missed,
                keysCnt,
                deserializePortable,
                skipVals,
                keepCacheObjects);

            if (single && missed.isEmpty())
                return new GridFinishedFuture<>(retMap);

            // Handle locks.
            if (pessimistic() && !readCommitted() && !groupLock() && !skipVals) {
                if (expiryPlc == null)
                    expiryPlc = cacheCtx.expiry();

                long accessTtl = expiryPlc != null ? CU.toTtl(expiryPlc.getExpiryForAccess()) : CU.TTL_NOT_CHANGED;

                IgniteInternalFuture<Boolean> fut = cacheCtx.cache().txLockAsync(lockKeys,
                    lockTimeout(),
                    this,
                    true,
                    true,
                    isolation,
                    isInvalidate(),
                    accessTtl,
                    CU.empty0());

                PLC2<Map<K, V>> plc2 = new PLC2<Map<K, V>>() {
                    @Override public IgniteInternalFuture<Map<K, V>> postLock() throws IgniteCheckedException {
                        if (log.isDebugEnabled())
                            log.debug("Acquired transaction lock for read on keys: " + lockKeys);

                        // Load keys only after the locks have been acquired.
                        for (KeyCacheObject cacheKey : lockKeys) {
                            K keyVal =
                                (K)(keepCacheObjects ? cacheKey : cacheKey.value(cacheCtx.cacheObjectContext(), false));

                            if (retMap.containsKey(keyVal))
                                // We already have a return value.
                                continue;

                            IgniteTxKey txKey = cacheCtx.txKey(cacheKey);

                            IgniteTxEntry txEntry = entry(txKey);

                            assert txEntry != null;

                            // Check if there is cached value.
                            while (true) {
                                GridCacheEntryEx cached = txEntry.cached();

                                try {
                                    Object transformClo =
                                        (!F.isEmpty(txEntry.entryProcessors()) &&
                                            cctx.gridEvents().isRecordable(EVT_CACHE_OBJECT_READ)) ?
                                            F.first(txEntry.entryProcessors()) : null;

                                    CacheObject val = cached.innerGet(IgniteTxLocalAdapter.this,
                                        cacheCtx.isSwapOrOffheapEnabled(),
                                        /*read-through*/false,
                                        /*fail-fast*/true,
                                        /*unmarshal*/true,
                                        /*metrics*/true,
                                        /*events*/!skipVals,
                                        /*temporary*/true,
                                        CU.subjectId(IgniteTxLocalAdapter.this, cctx),
                                        transformClo,
                                        resolveTaskName(),
                                        null);

                                    // If value is in cache and passed the filter.
                                    if (val != null) {
                                        missed.remove(cacheKey);

                                        txEntry.setAndMarkValid(val);

                                        if (!F.isEmpty(txEntry.entryProcessors()))
                                            val = txEntry.applyEntryProcessors(val);

                                        cacheCtx.addResult(retMap,
                                            cacheKey,
                                            val,
                                            skipVals,
                                            keepCacheObjects,
                                            deserializePortable,
                                            false);
                                    }

                                    // Even though we bring the value back from lock acquisition,
                                    // we still need to recheck primary node for consistent values
                                    // in case of concurrent transactional locks.

                                    break; // While.
                                }
                                catch (GridCacheEntryRemovedException ignore) {
                                    if (log.isDebugEnabled())
                                        log.debug("Got removed exception in get postLock (will retry): " +
                                            cached);

                                    txEntry.cached(entryEx(cacheCtx, txKey));
                                }
                                catch (GridCacheFilterFailedException e) {
                                    // Failed value for the filter.
                                    CacheObject val = e.value();

                                    if (val != null) {
                                        // If filter fails after lock is acquired, we don't reload,
                                        // regardless if value is null or not.
                                        missed.remove(cacheKey);

                                        txEntry.setAndMarkValid(val);
                                    }

                                    break; // While.
                                }
                            }
                        }

                        if (!missed.isEmpty() && (cacheCtx.isReplicated() || cacheCtx.isLocal())) {
                            return checkMissed(cacheCtx,
                                retMap,
                                missed,
                                null,
                                deserializePortable,
                                skipVals,
                                keepCacheObjects);
                        }

                        return new GridFinishedFuture<>(Collections.<K, V>emptyMap());
                    }
                };

                FinishClosure<Map<K, V>> finClos = new FinishClosure<Map<K, V>>() {
                    @Override Map<K, V> finish(Map<K, V> loaded) {
                        retMap.putAll(loaded);

                        return retMap;
                    }
                };

                if (fut.isDone()) {
                    try {
                        IgniteInternalFuture<Map<K, V>> fut1 = plc2.apply(fut.get(), null);

                        return fut1.isDone() ?
                            new GridFinishedFuture<>(finClos.apply(fut1.get(), null)) :
                            new GridEmbeddedFuture<>(finClos, fut1);
                    }
                    catch (GridClosureException e) {
                        return new GridFinishedFuture<>(e.unwrap());
                    }
                    catch (IgniteCheckedException e) {
                        try {
                            return plc2.apply(false, e);
                        }
                        catch (Exception e1) {
                            return new GridFinishedFuture<>(e1);
                        }
                    }
                }
                else {
                    return new GridEmbeddedFuture<>(
                        fut,
                        plc2,
                        finClos);
                }
            }
            else {
                assert optimistic() || readCommitted() || groupLock() || skipVals;

                final Collection<KeyCacheObject> redos = new ArrayList<>();

                if (!missed.isEmpty()) {
                    if (!readCommitted())
                        for (Iterator<KeyCacheObject> it = missed.keySet().iterator(); it.hasNext(); ) {
                            KeyCacheObject cacheKey = it.next();

                            K keyVal =
                                (K)(keepCacheObjects ? cacheKey : cacheKey.value(cacheCtx.cacheObjectContext(), false));

                            if (retMap.containsKey(keyVal))
                                it.remove();
                        }

                    if (missed.isEmpty())
                        return new GridFinishedFuture<>(retMap);

                    return new GridEmbeddedFuture<>(
                        // First future.
                        checkMissed(cacheCtx, retMap, missed, redos, deserializePortable, skipVals, keepCacheObjects),
                        // Closure that returns another future, based on result from first.
                        new PMC<Map<K, V>>() {
                            @Override public IgniteInternalFuture<Map<K, V>> postMiss(Map<K, V> map) {
                                if (redos.isEmpty())
                                    return new GridFinishedFuture<>(
                                        Collections.<K, V>emptyMap());

                                if (log.isDebugEnabled())
                                    log.debug("Starting to future-recursively get values for keys: " + redos);

                                // Future recursion.
                                return getAllAsync(cacheCtx,
                                    redos,
                                    null,
                                    deserializePortable,
                                    skipVals,
                                    true);
                            }
                        },
                        // Finalize.
                        new FinishClosure<Map<K, V>>() {
                            @Override Map<K, V> finish(Map<K, V> loaded) {
                                for (Map.Entry<K, V> entry : loaded.entrySet()) {
                                    KeyCacheObject cacheKey = (KeyCacheObject)entry.getKey();

                                    IgniteTxEntry txEntry = entry(cacheCtx.txKey(cacheKey));

                                    CacheObject val = (CacheObject)entry.getValue();

                                    if (!readCommitted())
                                        txEntry.readValue(val);

                                    if (!F.isEmpty(txEntry.entryProcessors()))
                                        val = txEntry.applyEntryProcessors(val);

                                    cacheCtx.addResult(retMap,
                                        cacheKey,
                                        val,
                                        skipVals,
                                        keepCacheObjects,
                                        deserializePortable,
                                        false);
                                }

                                return retMap;
                            }
                        }
                    );
                }

                return new GridFinishedFuture<>(retMap);
            }
        }
        catch (IgniteCheckedException e) {
            setRollbackOnly();

            return new GridFinishedFuture<>(e);
        }
    }

    /** {@inheritDoc} */
    @SuppressWarnings("unchecked")
    @Override public <K, V> IgniteInternalFuture<GridCacheReturn> putAllAsync(
        GridCacheContext cacheCtx,
        Map<? extends K, ? extends V> map,
        boolean retval,
        @Nullable GridCacheEntryEx cached,
        long ttl,
        CacheEntryPredicate[] filter
    ) {
        return (IgniteInternalFuture<GridCacheReturn>)putAllAsync0(cacheCtx,
            map,
            null,
            null,
            null,
            retval,
            cached,
            filter);
    }

    /** {@inheritDoc} */
    @Override public IgniteInternalFuture<?> putAllDrAsync(
        GridCacheContext cacheCtx,
        Map<KeyCacheObject, GridCacheDrInfo> drMap
    ) {
        return this.<Object, Object>putAllAsync0(cacheCtx,
            null,
            null,
            null,
            drMap,
            false,
            null,
            null);
    }

    /** {@inheritDoc} */
    @SuppressWarnings("unchecked")
    @Override public <K, V, T> IgniteInternalFuture<GridCacheReturn> invokeAsync(
        GridCacheContext cacheCtx,
        @Nullable Map<? extends K, ? extends EntryProcessor<K, V, Object>> map,
        Object... invokeArgs
    ) {
        return (IgniteInternalFuture<GridCacheReturn>)putAllAsync0(cacheCtx,
            null,
            map,
            invokeArgs,
            null,
            true,
            null,
            null);
    }

    /** {@inheritDoc} */
    @Override public IgniteInternalFuture<?> removeAllDrAsync(
        GridCacheContext cacheCtx,
        Map<KeyCacheObject, GridCacheVersion> drMap
    ) {
        return removeAllAsync0(cacheCtx, null, drMap, null, false, null);
    }

    /**
     * Checks filter for non-pessimistic transactions.
     *
     * @param cached Cached entry.
     * @param filter Filter to check.
     * @return {@code True} if passed or pessimistic.
     * @throws IgniteCheckedException If failed.
     */
    private <K, V> boolean filter(GridCacheEntryEx cached,
        CacheEntryPredicate[] filter) throws IgniteCheckedException {
        return pessimistic() || (optimistic() && implicit()) || cached.context().isAll(cached, filter);
    }

    /**
     * Internal routine for <tt>putAll(..)</tt>
     *
     * @param cacheCtx Cache context.
     * @param keys Keys to enlist.
     * @param cached Cached entry.
     * @param expiryPlc Explicitly specified expiry policy for entry.
     * @param implicit Implicit flag.
     * @param lookup Value lookup map ({@code null} for remove).
     * @param invokeMap Map with entry processors for invoke operation.
     * @param invokeArgs Optional arguments for EntryProcessor.
     * @param retval Flag indicating whether a value should be returned.
     * @param lockOnly If {@code true}, then entry will be enlisted as noop.
     * @param filter User filters.
     * @param ret Return value.
     * @param enlisted Collection of keys enlisted into this transaction.
     * @param drPutMap DR put map (optional).
     * @param drRmvMap DR remove map (optional).
     * @return Future with skipped keys (the ones that didn't pass filter for pessimistic transactions).
     */
    protected <K, V> IgniteInternalFuture<Set<KeyCacheObject>> enlistWrite(
        final GridCacheContext cacheCtx,
        Collection<?> keys,
        @Nullable GridCacheEntryEx cached,
        @Nullable ExpiryPolicy expiryPlc,
        boolean implicit,
        @Nullable Map<?, ?> lookup,
        @Nullable Map<?, EntryProcessor<K, V, Object>> invokeMap,
        @Nullable Object[] invokeArgs,
        boolean retval,
        boolean lockOnly,
        CacheEntryPredicate[] filter,
        final GridCacheReturn ret,
        Collection<KeyCacheObject> enlisted,
        @Nullable Map<KeyCacheObject, GridCacheDrInfo> drPutMap,
        @Nullable Map<KeyCacheObject, GridCacheVersion> drRmvMap
    ) {
        assert cached == null || keys.size() == 1;
        assert cached == null || F.first(keys).equals(cached.key());

        try {
            addActiveCache(cacheCtx);
        }
        catch (IgniteCheckedException e) {
            return new GridFinishedFuture<>(e);
        }

        Set<KeyCacheObject> skipped = null;

        boolean rmv = lookup == null && invokeMap == null;

        Set<KeyCacheObject> missedForLoad = null;

        try {
            // Set transform flag for transaction.
            if (invokeMap != null)
                transform = true;

            groupLockSanityCheck(cacheCtx, keys);

            for (Object key : keys) {
                if (key == null) {
                    setRollbackOnly();

                    throw new NullPointerException("Null key.");
                }

                Object val = rmv || lookup == null ? null : lookup.get(key);
                EntryProcessor entryProcessor = invokeMap == null ? null : invokeMap.get(key);

                GridCacheVersion drVer;
                long drTtl;
                long drExpireTime;

                if (drPutMap != null) {
                    GridCacheDrInfo info = drPutMap.get(key);

                    assert info != null;

                    drVer = info.version();
                    drTtl = info.ttl();
                    drExpireTime = info.expireTime();
                }
                else if (drRmvMap != null) {
                    assert drRmvMap.get(key) != null;

                    drVer = drRmvMap.get(key);
                    drTtl = -1L;
                    drExpireTime = -1L;
                }
                else {
                    drVer = null;
                    drTtl = -1L;
                    drExpireTime = -1L;
                }

                if (!rmv && val == null && entryProcessor == null) {
                    setRollbackOnly();

                    throw new NullPointerException("Null value.");
                }

                KeyCacheObject cacheKey = cacheCtx.toCacheKeyObject(key);

                IgniteTxKey txKey = cacheCtx.txKey(cacheKey);

                IgniteTxEntry txEntry = entry(txKey);

                // First time access.
                if (txEntry == null) {
                    while (true) {
                        GridCacheEntryEx entry;

                        if (cached != null) {
                            entry = cached;

                            cached = null;
                        }
                        else {
                            entry = entryEx(cacheCtx, txKey, topologyVersion());

                            entry.unswap(true, false);
                        }

                        try {
                            // Check if lock is being explicitly acquired by the same thread.
                            if (!implicit && cctx.kernalContext().config().isCacheSanityCheckEnabled() &&
                                entry.lockedByThread(threadId, xidVer))
                                throw new IgniteCheckedException("Cannot access key within transaction if lock is " +
                                    "externally held [key=" + key + ", entry=" + entry + ", xidVer=" + xidVer +
                                    ", threadId=" + threadId +
                                    ", locNodeId=" + cctx.localNodeId() + ']');

                            CacheObject old = null;

                            boolean readThrough = !F.isEmptyOrNulls(filter) && !F.isAlwaysTrue(filter);

                            if (optimistic() && !implicit()) {
                                try {
                                    // Should read through if filter is specified.
                                    old = entry.innerGet(this,
                                        /*swap*/false,
                                        /*read-through*/readThrough && cacheCtx.loadPreviousValue(),
                                        /*fail-fast*/false,
                                        /*unmarshal*/retval,
                                        /*metrics*/retval,
                                        /*events*/retval,
                                        /*temporary*/false,
                                        CU.subjectId(this, cctx),
                                        entryProcessor,
                                        resolveTaskName(),
                                        null);
                                }
                                catch (ClusterTopologyException e) {
                                    entry.context().evicts().touch(entry, topologyVersion());

                                    throw e;
                                }
                                catch (GridCacheFilterFailedException e) {
                                    e.printStackTrace();

                                    assert false : "Empty filter failed: " + e;
                                }
                            }
                            else
                                old = retval ? entry.rawGetOrUnmarshal(false) : entry.rawGet();

                            if (!filter(entry, filter)) {
                                skipped = skip(skipped, cacheKey);

                                ret.set(cacheCtx, old, false);

                                if (!readCommitted() && old != null) {
                                    // Enlist failed filters as reads for non-read-committed mode,
                                    // so future ops will get the same values.
                                    txEntry = addEntry(READ,
                                        old,
                                        null,
                                        null,
                                        entry,
                                        null,
                                        CU.empty0(),
                                        false,
                                        -1L,
                                        -1L,
                                        null);

                                    txEntry.markValid();
                                }

                                if (readCommitted() || old == null)
                                    cacheCtx.evicts().touch(entry, topologyVersion());

                                break; // While.
                            }

                            final GridCacheOperation op = lockOnly ? NOOP : rmv ? DELETE :
                                entryProcessor != null ? TRANSFORM : old != null ? UPDATE : CREATE;

                            txEntry = addEntry(op,
                                cacheCtx.toCacheObject(val),
                                entryProcessor,
                                invokeArgs,
                                entry,
                                expiryPlc,
                                filter,
                                true,
                                drTtl,
                                drExpireTime,
                                drVer);

                            if (!implicit() && readCommitted())
                                cacheCtx.evicts().touch(entry, topologyVersion());

                            if (groupLock() && !lockOnly)
                                txEntry.groupLockEntry(true);

                            enlisted.add(cacheKey);

                            if ((!pessimistic() && !implicit()) || (groupLock() && !lockOnly)) {
                                txEntry.markValid();

                                if (old == null) {
                                    boolean load = retval && !readThrough;

                                    if (load) {
                                        if (missedForLoad == null)
                                            missedForLoad = new HashSet<>();

                                        missedForLoad.add(cacheKey);
                                    }
                                    else {
                                        assert !transform;
                                        assert txEntry.op() != TRANSFORM;

                                        if (retval)
                                            ret.set(cacheCtx, null, true);
                                        else
                                            ret.success(true);
                                    }
                                }
                                else {
                                    if (retval && !transform)
                                        ret.set(cacheCtx, old, true);
                                    else {
                                        if (txEntry.op() == TRANSFORM)
                                            addInvokeResult(txEntry, old, ret);
                                        else
                                            ret.success(true);
                                    }
                                }
                            }
                            // Pessimistic.
                            else {
                                if (retval && !transform)
                                    ret.set(cacheCtx, old, true);
                                else
                                    ret.success(true);
                            }

                            break; // While.
                        }
                        catch (GridCacheEntryRemovedException ignore) {
                            if (log.isDebugEnabled())
                                log.debug("Got removed entry in transaction putAll0 method: " + entry);
                        }
                    }
                }
                else {
                    if (entryProcessor == null && txEntry.op() == TRANSFORM)
                        throw new IgniteCheckedException("Failed to enlist write value for key (cannot have update value in " +
                            "transaction after transform closure is applied): " + key);

                    GridCacheEntryEx entry = txEntry.cached();

                    CacheObject v = txEntry.value();

                    boolean del = txEntry.op() == DELETE && rmv;

                    if (!del) {
                        if (!filter(entry, filter)) {
                            skipped = skip(skipped, cacheKey);

                            ret.set(cacheCtx, v, false);

                            continue;
                        }

                        GridCacheOperation op = rmv ? DELETE : entryProcessor != null ? TRANSFORM :
                            v != null ? UPDATE : CREATE;

                        txEntry = addEntry(op,
                            cacheCtx.toCacheObject(val),
                            entryProcessor,
                            invokeArgs,
                            entry,
                            expiryPlc,
                            filter,
                            true,
                            drTtl,
                            drExpireTime,
                            drVer);

                        enlisted.add(cacheKey);

                        if (txEntry.op() == TRANSFORM)
                            addInvokeResult(txEntry, txEntry.value(), ret);
                    }

                    if (!pessimistic()) {
                        txEntry.markValid();

                        if (retval && !transform)
                            ret.set(cacheCtx, v, true);
                        else
                            ret.success(true);
                    }
                }
            }
        }
        catch (IgniteCheckedException e) {
            return new GridFinishedFuture<>(e);
        }

        if (missedForLoad != null) {
            IgniteInternalFuture<Boolean> fut = loadMissing(
                cacheCtx,
                /*read through*/cacheCtx.config().isLoadPreviousValue(),
                /*async*/true,
                missedForLoad,
                deserializePortables(cacheCtx),
                /*skip values*/false,
                new CI2<KeyCacheObject, Object>() {
                    @Override public void apply(KeyCacheObject key, Object val) {
                        if (log.isDebugEnabled())
                            log.debug("Loaded value from remote node [key=" + key + ", val=" + val + ']');

                        IgniteTxEntry e = entry(new IgniteTxKey(key, cacheCtx.cacheId()));

                        assert e != null;

                        CacheObject cacheVal = cacheCtx.toCacheObject(val);

                        if (e.op() == TRANSFORM)
                            addInvokeResult(e, cacheVal, ret);
                        else
                            ret.set(cacheCtx, cacheVal, true);
                    }
                });

            return new GridEmbeddedFuture<>(
                new C2<Boolean, Exception, Set<KeyCacheObject>>() {
                    @Override public Set<KeyCacheObject> apply(Boolean b, Exception e) {
                        if (e != null)
                            throw new GridClosureException(e);

                        return Collections.emptySet();
                    }
                }, fut
            );
        }

        return new GridFinishedFuture<>(skipped);
    }

    /**
     * Post lock processing for put or remove.
     *
     * @param cacheCtx Context.
     * @param keys Keys.
     * @param failed Collection of potentially failed keys (need to populate in this method).
     * @param ret Return value.
     * @param rmv {@code True} if remove.
     * @param retval Flag to return value or not.
     * @param read {@code True} if read.
     * @param accessTtl TTL for read operation.
     * @param filter Filter to check entries.
     * @return Failed keys.
     * @throws IgniteCheckedException If error.
     * @param computeInvoke If {@code true} computes return value for invoke operation.
     */
    @SuppressWarnings("unchecked")
    protected Set<KeyCacheObject> postLockWrite(
        GridCacheContext cacheCtx,
        Iterable<KeyCacheObject> keys,
        Set<KeyCacheObject> failed,
        GridCacheReturn ret,
        boolean rmv,
        boolean retval,
        boolean read,
        long accessTtl,
        CacheEntryPredicate[] filter,
        boolean computeInvoke
    ) throws IgniteCheckedException {
        for (KeyCacheObject k : keys) {
            IgniteTxEntry txEntry = entry(cacheCtx.txKey(k));

            if (txEntry == null)
                throw new IgniteCheckedException("Transaction entry is null (most likely collection of keys passed into cache " +
                    "operation was changed before operation completed) [missingKey=" + k + ", tx=" + this + ']');

            while (true) {
                GridCacheEntryEx cached = txEntry.cached();

                try {
                    assert cached.detached() || cached.lockedByThread(threadId) || isRollbackOnly() :
                        "Transaction lock is not acquired [entry=" + cached + ", tx=" + this +
                            ", nodeId=" + cctx.localNodeId() + ", threadId=" + threadId + ']';

                    if (log.isDebugEnabled())
                        log.debug("Post lock write entry: " + cached);

                    CacheObject v = txEntry.previousValue();
                    boolean hasPrevVal = txEntry.hasPreviousValue();

                    if (onePhaseCommit())
                        filter = txEntry.filters();

                    // If we have user-passed filter, we must read value into entry for peek().
                    if (!F.isEmptyOrNulls(filter) && !F.isAlwaysTrue(filter))
                        retval = true;

                    boolean invoke = txEntry.op() == TRANSFORM;

                    if (retval || invoke) {
                        if (!cacheCtx.isNear()) {
                            try {
                                if (!hasPrevVal)
                                    v = cached.innerGet(this,
                                        /*swap*/true,
                                        /*read-through*/invoke || cacheCtx.loadPreviousValue(),
                                        /*failFast*/false,
                                        /*unmarshal*/true,
                                        /*metrics*/!invoke,
                                        /*event*/!invoke && !dht(),
                                        /*temporary*/false,
                                        CU.subjectId(this, cctx),
                                        null,
                                        resolveTaskName(),
                                        null);
                            }
                            catch (GridCacheFilterFailedException e) {
                                e.printStackTrace();

                                assert false : "Empty filter failed: " + e;
                            }
                        }
                        else {
                            if (!hasPrevVal)
                                v = cached.rawGetOrUnmarshal(false);
                        }

                        if (txEntry.op() == TRANSFORM) {
                            if (computeInvoke)
                                addInvokeResult(txEntry, v, ret);
                        }
                        else
                            ret.value(cacheCtx, v);
                    }

                    boolean pass = F.isEmpty(filter) || cacheCtx.isAll(cached, filter);

                    // For remove operation we return true only if we are removing s/t,
                    // i.e. cached value is not null.
                    ret.success(pass && (!retval ? !rmv || cached.hasValue() || v != null : !rmv || v != null));

                    if (onePhaseCommit())
                        txEntry.filtersPassed(pass);

                    boolean updateTtl = read;

                    if (pass) {
                        txEntry.markValid();

                        if (log.isDebugEnabled())
                            log.debug("Filter passed in post lock for key: " + k);
                    }
                    else {
                        failed = skip(failed, k);

                        // Revert operation to previous. (if no - NOOP, so entry will be unlocked).
                        txEntry.setAndMarkValid(txEntry.previousOperation(), cacheCtx.toCacheObject(ret.value()));
                        txEntry.filters(CU.empty0());
                        txEntry.filtersSet(false);

                        updateTtl = !cacheCtx.putIfAbsentFilter(filter);
                    }

                    if (updateTtl) {
                        if (!read) {
                            ExpiryPolicy expiryPlc = cacheCtx.expiryForTxEntry(txEntry);

                            if (expiryPlc != null)
                                txEntry.ttl(CU.toTtl(expiryPlc.getExpiryForAccess()));
                        }
                        else
                            txEntry.ttl(accessTtl);
                    }

                    break; // While.
                }
                // If entry cached within transaction got removed before lock.
                catch (GridCacheEntryRemovedException ignore) {
                    if (log.isDebugEnabled())
                        log.debug("Got removed entry in putAllAsync method (will retry): " + cached);

                    txEntry.cached(entryEx(cached.context(), txEntry.txKey()));
                }
            }
        }

        if (log.isDebugEnabled())
            log.debug("Entries that failed after lock filter check: " + failed);

        return failed;
    }

    /**
     * @param txEntry Entry.
     * @param cacheVal Value.
     * @param ret Return value to update.
     */
    private void addInvokeResult(IgniteTxEntry txEntry, CacheObject cacheVal, GridCacheReturn ret) {
        GridCacheContext ctx = txEntry.context();

        Object key0 = null;
        Object val0 = null;

        try {
            Object res = null;

            for (T2<EntryProcessor<Object, Object, Object>, Object[]> t : txEntry.entryProcessors()) {
                CacheInvokeEntry<Object, Object> invokeEntry =
                    new CacheInvokeEntry(txEntry.context(), txEntry.key(), key0, cacheVal, val0);

                EntryProcessor<Object, Object, ?> entryProcessor = t.get1();

                res = entryProcessor.process(invokeEntry, t.get2());

                val0 = invokeEntry.value();

                key0 = invokeEntry.key();
            }

            if (res != null)
                ret.addEntryProcessResult(ctx, txEntry.key(), key0, res, null);
        }
        catch (Exception e) {
            ret.addEntryProcessResult(ctx, txEntry.key(), key0, null, e);
        }
    }

    /**
     * Internal method for all put and transform operations. Only one of {@code map}, {@code transformMap}
     * maps must be non-null.
     *
     * @param cacheCtx Context.
     * @param map Key-value map to store.
     * @param invokeMap Invoke map.
     * @param invokeArgs Optional arguments for EntryProcessor.
     * @param drMap DR map.
     * @param retval Key-transform value map to store.
     * @param cached Cached entry, if any.
     * @param filter Filter.
     * @return Operation future.
     */
    @SuppressWarnings("unchecked")
    private <K, V> IgniteInternalFuture putAllAsync0(
        final GridCacheContext cacheCtx,
        @Nullable Map<? extends K, ? extends V> map,
        @Nullable Map<? extends K, ? extends EntryProcessor<K, V, Object>> invokeMap,
        @Nullable final Object[] invokeArgs,
        @Nullable final Map<KeyCacheObject, GridCacheDrInfo> drMap,
        final boolean retval,
        @Nullable GridCacheEntryEx cached,
        @Nullable final CacheEntryPredicate[] filter
    ) {
        assert filter == null || invokeMap == null;

        cacheCtx.checkSecurity(GridSecurityPermission.CACHE_PUT);

        if (retval)
            needReturnValue(true);

        // Cached entry may be passed only from entry wrapper.
        final Map<?, ?> map0;
        final Map<?, EntryProcessor<K, V, Object>> invokeMap0;

        if (drMap != null) {
            assert map == null;

            map0 = F.viewReadOnly(drMap, new IgniteClosure<GridCacheDrInfo, Object>() {
                @Override public Object apply(GridCacheDrInfo val) {
                    return val.value();
                }
            });

            invokeMap0 = null;
        }
        else {
            map0 = map;
            invokeMap0 = (Map<K, EntryProcessor<K, V, Object>>)invokeMap;
        }

        if (log.isDebugEnabled())
            log.debug("Called putAllAsync(...) [tx=" + this + ", map=" + map0 + ", retval=" + retval + "]");

        assert map0 != null || invokeMap0 != null;
        assert cached == null ||
            (map0 != null && map0.size() == 1) || (invokeMap0 != null && invokeMap0.size() == 1);

        try {
            checkValid();
        }
        catch (IgniteCheckedException e) {
            return new GridFinishedFuture<>(e);
        }

        init();

        final GridCacheReturn ret = new GridCacheReturn(localResult(), false);

        if (F.isEmpty(map0) && F.isEmpty(invokeMap0)) {
            if (implicit())
                try {
                    commit();
                }
                catch (IgniteCheckedException e) {
                    return new GridFinishedFuture<>(e);
                }

            return new GridFinishedFuture<>(ret.success(true));
        }

        try {
            Set<?> keySet = map0 != null ? map0.keySet() : invokeMap0.keySet();

            Collection<KeyCacheObject> enlisted = new ArrayList<>();

            GridCacheProjectionImpl<K, V> prj = cacheCtx.projectionPerCall();

            final IgniteInternalFuture<Set<KeyCacheObject>> loadFut = enlistWrite(
                cacheCtx,
                keySet,
                cached,
                prj != null ? prj.expiry() : null,
                implicit,
                map0,
                invokeMap0,
                invokeArgs,
                retval,
                false,
                filter,
                ret,
                enlisted,
                drMap,
                null);

            if (pessimistic() && !groupLock()) {
                // Loose all skipped.
                final Set<KeyCacheObject> loaded = loadFut.get();

                final Collection<KeyCacheObject> keys = F.view(enlisted, F0.notIn(loaded));

                if (log.isDebugEnabled())
                    log.debug("Before acquiring transaction lock for put on keys: " + keys);

                IgniteInternalFuture<Boolean> fut = cacheCtx.cache().txLockAsync(keys,
                    lockTimeout(),
                    this,
                    false,
                    retval,
                    isolation,
                    isInvalidate(),
                    -1L,
                    CU.empty0());

                PLC1<GridCacheReturn> plc1 = new PLC1<GridCacheReturn>(ret) {
                    @Override public GridCacheReturn postLock(GridCacheReturn ret)
                        throws IgniteCheckedException
                    {
                        if (log.isDebugEnabled())
                            log.debug("Acquired transaction lock for put on keys: " + keys);

                        postLockWrite(cacheCtx,
                            keys,
                            loaded,
                            ret,
                            /*remove*/false,
                            retval,
                            /*read*/false,
                            -1L,
                            filter,
                            /*computeInvoke*/true);

                        return ret;
                    }
                };

                if (fut.isDone()) {
                    try {
                        return plc1.apply(fut.get(), null);
                    }
                    catch (GridClosureException e) {
                        return new GridFinishedFuture<>(e.unwrap());
                    }
                    catch (IgniteCheckedException e) {
                        try {
                            return plc1.apply(false, e);
                        }
                        catch (Exception e1) {
                            return new GridFinishedFuture<>(e1);
                        }
                    }
                }
                else
                    return new GridEmbeddedFuture<>(
                        fut,
                        plc1
                    );
            }
            else {
                if (implicit()) {
                    // Should never load missing values for implicit transaction as values will be returned
                    // with prepare response, if required.
                    assert loadFut.isDone();

                    try {
                        loadFut.get();
                    }
                    catch (IgniteCheckedException e) {
                        return new GridFinishedFuture<>(e);
                    }

                    return commitAsync().chain(new CX1<IgniteInternalFuture<IgniteInternalTx>, GridCacheReturn>() {
                        @Override public GridCacheReturn applyx(IgniteInternalFuture<IgniteInternalTx> txFut) throws IgniteCheckedException {
                            txFut.get();

                            return implicitRes;
                        }
                    });
                }
                else
                    return loadFut.chain(new CX1<IgniteInternalFuture<Set<KeyCacheObject>>, GridCacheReturn>() {
                        @Override public GridCacheReturn applyx(IgniteInternalFuture<Set<KeyCacheObject>> f) throws IgniteCheckedException {
                            f.get();

                            return ret;
                        }
                    });
            }
        }
        catch (IgniteCheckedException e) {
            setRollbackOnly();

            return new GridFinishedFuture<>(e);
        }
    }

    /** {@inheritDoc} */
    @Override public <K, V> IgniteInternalFuture<GridCacheReturn> removeAllAsync(
        GridCacheContext cacheCtx,
        Collection<? extends K> keys,
        @Nullable GridCacheEntryEx cached,
        boolean retval,
        CacheEntryPredicate[] filter
    ) {
        return removeAllAsync0(cacheCtx, keys, null, cached, retval, filter);
    }

    /**
     * @param cacheCtx Cache context.
     * @param keys Keys to remove.
     * @param drMap DR map.
     * @param retval Flag indicating whether a value should be returned.
     * @param cached Cached entry, if any. Will be provided only if size of keys collection is 1.
     * @param filter Filter.
     * @return Future for asynchronous remove.
     */
    @SuppressWarnings("unchecked")
    private <K, V> IgniteInternalFuture<GridCacheReturn> removeAllAsync0(
        final GridCacheContext cacheCtx,
        @Nullable final Collection<? extends K> keys,
        @Nullable Map<KeyCacheObject, GridCacheVersion> drMap,
        @Nullable GridCacheEntryEx cached,
        final boolean retval,
        @Nullable final CacheEntryPredicate[] filter) {
        cacheCtx.checkSecurity(GridSecurityPermission.CACHE_REMOVE);

        if (retval)
            needReturnValue(true);

        final Collection<?> keys0;

        if (drMap != null) {
            assert keys == null;

            keys0 = drMap.keySet();
        }
        else
            keys0 = keys;

        assert keys0 != null;
        assert cached == null || keys0.size() == 1;

        if (log.isDebugEnabled())
            log.debug("Called removeAllAsync(...) [tx=" + this + ", keys=" + keys0 + ", implicit=" + implicit +
                ", retval=" + retval + "]");

        try {
            checkValid();
        }
        catch (IgniteCheckedException e) {
            return new GridFinishedFuture<>(e);
        }

        final GridCacheReturn ret = new GridCacheReturn(localResult(), false);

        if (F.isEmpty(keys0)) {
            if (implicit()) {
                try {
                    commit();
                }
                catch (IgniteCheckedException e) {
                    return new GridFinishedFuture<>(e);
                }
            }

            return new GridFinishedFuture<>(ret.success(true));
        }

        init();

        try {
            Collection<KeyCacheObject> enlisted = new ArrayList<>();

            ExpiryPolicy plc;

            if (!F.isEmpty(filter)) {
                GridCacheProjectionImpl<K, V> prj = cacheCtx.projectionPerCall();

                plc = prj != null ? prj.expiry() : null;
            }
            else
                plc = null;

            final IgniteInternalFuture<Set<KeyCacheObject>> loadFut = enlistWrite(
                cacheCtx,
                keys0,
                /** cached entry */null,
                plc,
                implicit,
                /** lookup map */null,
                /** invoke map */null,
                /** invoke arguments */null,
                retval,
                /** lock only */false,
                filter,
                ret,
                enlisted,
                null,
                drMap
            );

            if (log.isDebugEnabled())
                log.debug("Remove keys: " + enlisted);

            // Acquire locks only after having added operation to the write set.
            // Otherwise, during rollback we will not know whether locks need
            // to be rolled back.
            if (pessimistic() && !groupLock()) {
                // Loose all skipped.
                final Collection<KeyCacheObject> passedKeys = F.view(enlisted, F0.notIn(loadFut.get()));

                if (log.isDebugEnabled())
                    log.debug("Before acquiring transaction lock for remove on keys: " + passedKeys);

                IgniteInternalFuture<Boolean> fut = cacheCtx.cache().txLockAsync(passedKeys,
                    lockTimeout(),
                    this,
                    false,
                    retval,
                    isolation,
                    isInvalidate(),
                    -1L,
                    CU.empty0());

                PLC1<GridCacheReturn> plc1 = new PLC1<GridCacheReturn>(ret) {
                    @Override protected GridCacheReturn postLock(GridCacheReturn ret)
                        throws IgniteCheckedException
                    {
                        if (log.isDebugEnabled())
                            log.debug("Acquired transaction lock for remove on keys: " + passedKeys);

                        postLockWrite(cacheCtx,
                            passedKeys,
                            loadFut.get(),
                            ret,
                            /*remove*/true,
                            retval,
                            /*read*/false,
                            -1L,
                            filter,
                            /*computeInvoke*/false);

                        return ret;
                    }
                };

                if (fut.isDone()) {
                    try {
                        return plc1.apply(fut.get(), null);
                    }
                    catch (GridClosureException e) {
                        return new GridFinishedFuture<>(e.unwrap());
                    }
                    catch (IgniteCheckedException e) {
                        try {
                            return plc1.apply(false, e);
                        }
                        catch (Exception e1) {
                            return new GridFinishedFuture<>(e1);
                        }
                    }
                }
                else
                    return new GridEmbeddedFuture<>(
                        fut,
                        plc1
                    );
            }
            else {
                if (implicit()) {
                    // Should never load missing values for implicit transaction as values will be returned
                    // with prepare response, if required.
                    assert loadFut.isDone();

                    return commitAsync().chain(new CX1<IgniteInternalFuture<IgniteInternalTx>, GridCacheReturn>() {
                        @Override public GridCacheReturn applyx(IgniteInternalFuture<IgniteInternalTx> txFut)
                            throws IgniteCheckedException
                        {
                            txFut.get();

                            return (GridCacheReturn)implicitRes;
                        }
                    });
                }
                else
                    return loadFut.chain(new CX1<IgniteInternalFuture<Set<KeyCacheObject>>, GridCacheReturn>() {
                        @Override public GridCacheReturn applyx(IgniteInternalFuture<Set<KeyCacheObject>> f)
                            throws IgniteCheckedException
                        {
                            f.get();

                            return ret;
                        }
                    });
            }
        }
        catch (IgniteCheckedException e) {
            setRollbackOnly();

            return new GridFinishedFuture<>(e);
        }
    }

    /**
     * Checks if portable values should be deserialized.
     *
     * @param cacheCtx Cache context.
     * @return {@code True} if portables should be deserialized, {@code false} otherwise.
     */
    private boolean deserializePortables(GridCacheContext cacheCtx) {
        GridCacheProjectionImpl prj = cacheCtx.projectionPerCall();

        return prj == null || prj.deserializePortables();
    }

    /**
     * Adds key mapping to transaction.
     * @param keys Keys to add.
     */
    protected void addGroupTxMapping(Collection<IgniteTxKey> keys) {
        // No-op. This method is overriden in transactions that store key to remote node mapping
        // for commit.
    }

    /**
     * Checks that affinity keys are enlisted in group transaction on start.
     *
     * @param cacheCtx Cache context.
     * @param keys Keys to check.
     * @throws IgniteCheckedException If sanity check failed.
     */
    private <K> void groupLockSanityCheck(GridCacheContext cacheCtx, Iterable<? extends K> keys)
        throws IgniteCheckedException
    {
        if (groupLock() && cctx.kernalContext().config().isCacheSanityCheckEnabled()) {
            // Note that affinity is called without mapper on purpose.
            int affinityPart = cacheCtx.config().getAffinity().partition(grpLockKey.key());

            for (K key : keys) {
                if (partitionLock()) {
                    int part = cacheCtx.affinity().partition(key);

                    if (affinityPart != part)
                        throw new IgniteCheckedException("Failed to enlist key into group-lock transaction (given " +
                            "key does not belong to locked partition) [key=" + key + ", affinityPart=" + affinityPart +
                            ", part=" + part + ", groupLockKey=" + grpLockKey + ']');
                }
                else {
                    KeyCacheObject cacheKey =
                        cacheCtx.toCacheKeyObject(cacheCtx.config().getAffinityMapper().affinityKey(key));

                    IgniteTxKey affinityKey = cacheCtx.txKey(cacheKey);

                    if (!grpLockKey.equals(affinityKey))
                        throw new IgniteCheckedException("Failed to enlist key into group-lock transaction (affinity key was " +
                            "not enlisted to transaction on start) [key=" + key + ", affinityKey=" + affinityKey +
                            ", groupLockKey=" + grpLockKey + ']');
                }
            }
        }
    }

    /**
     * Performs keys locking for affinity-based group lock transactions.
     * @return Lock future.
     */
    @Override public <K> IgniteInternalFuture<?> groupLockAsync(GridCacheContext cacheCtx, Collection<K> keys) {
        assert groupLock();

        try {
            init();

            GridCacheReturn ret = new GridCacheReturn(localResult(), false);

            Collection<KeyCacheObject> enlisted = new ArrayList<>();

            Set<KeyCacheObject> skipped = enlistWrite(
                cacheCtx,
                keys,
                /** cached entry */null,
                /** expiry - leave unchanged */null,
                /** implicit */false,
                /** lookup map */null,
                /** invoke map */null,
                /** invoke arguments */null,
                /** retval */false,
                /** lock only */true,
                CU.empty0(),
                ret,
                enlisted,
                null,
                null
            ).get();

            // No keys should be skipped with empty filter.
            assert F.isEmpty(skipped);

            // Lock group key in pessimistic mode only.
            return pessimistic() ?
                cacheCtx.cache().txLockAsync(enlisted,
                    lockTimeout(),
                    this,
                    false,
                    false,
                    isolation,
                    isInvalidate(),
                    -1L,
                    CU.empty0()) :
                new GridFinishedFuture<>();
        }
        catch (IgniteCheckedException e) {
            setRollbackOnly();

            return new GridFinishedFuture<Object>(e);
        }
    }

    /**
     * Initializes read map.
     *
     * @return {@code True} if transaction was successfully  started.
     */
    public boolean init() {
        if (txMap == null) {
            txMap = new LinkedHashMap<>(txSize > 0 ? txSize : 16, 1.0f);

            readView = new IgniteTxMap(txMap, CU.reads());
            writeView = new IgniteTxMap(txMap, CU.writes());

            return cctx.tm().onStarted(this);
        }

        return true;
    }

    /**
     * Adds cache to the list of active caches in transaction.
     *
     * @param cacheCtx Cache context to add.
     * @throws IgniteCheckedException If caches already enlisted in this transaction are not compatible with given
     *      cache (e.g. they have different stores).
     */
    protected void addActiveCache(GridCacheContext cacheCtx) throws IgniteCheckedException {
        int cacheId = cacheCtx.cacheId();

        // Check if we can enlist new cache to transaction.
        if (!activeCacheIds.contains(cacheId)) {
            if (!cctx.txCompatible(this, activeCacheIds, cacheCtx)) {
                StringBuilder cacheNames = new StringBuilder();

                for (Integer activeCacheId : activeCacheIds) {
                    cacheNames.append(cctx.cacheContext(activeCacheId).name());

                    cacheNames.append(", ");
                }

                cacheNames.setLength(cacheNames.length() - 2);

                throw new IgniteCheckedException("Failed to enlist new cache to existing transaction " +
                    "(cache configurations are not compatible) [activeCaches=[" + cacheNames +
                    "], cacheName=" + cacheCtx.name() + ", txSystem=" + system() +
                    ", cacheSystem=" + cacheCtx.system() + ']');
            }
            else
                activeCacheIds.add(cacheId);
        }
    }

    /**
     * Checks transaction expiration.
     *
     * @throws IgniteCheckedException If transaction check failed.
     */
    protected void checkValid() throws IgniteCheckedException {
        if (isRollbackOnly()) {
            if (timedOut())
                throw new IgniteTxTimeoutCheckedException("Cache transaction timed out: " + this);

            TransactionState state = state();

            if (state == ROLLING_BACK || state == ROLLED_BACK)
                throw new IgniteTxRollbackCheckedException("Cache transaction is marked as rollback-only " +
                    "(will be rolled back automatically): " + this);

            if (state == UNKNOWN)
                throw new IgniteTxHeuristicCheckedException("Cache transaction is in unknown state " +
                    "(remote transactions will be invalidated): " + this);

            throw new IgniteCheckedException("Cache transaction marked as rollback-only: " + this);
        }

        if (remainingTime() == 0 && setRollbackOnly())
            throw new IgniteTxTimeoutCheckedException("Cache transaction timed out " +
                "(was rolled back automatically): " + this);
    }

    /** {@inheritDoc} */
    @Override public Collection<GridCacheVersion> alternateVersions() {
        return Collections.emptyList();
    }

    /**
     * @param op Cache operation.
     * @param val Value.
     * @param expiryPlc Explicitly specified expiry policy.
     * @param invokeArgs Optional arguments for EntryProcessor.
     * @param entryProcessor Entry processor.
     * @param entry Cache entry.
     * @param filter Filter.
     * @param filtersSet {@code True} if filter should be marked as set.
     * @param drTtl DR TTL (if any).
     * @param drExpireTime DR expire time (if any).
     * @param drVer DR version.
     * @return Transaction entry.
     */
    protected final IgniteTxEntry addEntry(GridCacheOperation op,
        @Nullable CacheObject val,
        @Nullable EntryProcessor entryProcessor,
        Object[] invokeArgs,
        GridCacheEntryEx entry,
        @Nullable ExpiryPolicy expiryPlc,
        CacheEntryPredicate[] filter,
        boolean filtersSet,
        long drTtl,
        long drExpireTime,
        @Nullable GridCacheVersion drVer) {
        assert invokeArgs == null || op == TRANSFORM;

        IgniteTxKey key = entry.txKey();

        checkInternal(key);

        TransactionState state = state();

        assert state == TransactionState.ACTIVE || timedOut() :
            "Invalid tx state for adding entry [op=" + op + ", val=" + val + ", entry=" + entry + ", filter=" +
                Arrays.toString(filter) + ", txCtx=" + cctx.tm().txContextVersion() + ", tx=" + this + ']';

        IgniteTxEntry old = txMap.get(key);

        // Keep old filter if already have one (empty filter is always overridden).
        if (!filtersSet || !F.isEmptyOrNulls(filter)) {
            // Replace filter if previous filter failed.
            if (old != null && old.filtersSet())
                filter = old.filters();
        }

        IgniteTxEntry txEntry;

        if (old != null) {
            if (entryProcessor != null) {
                assert val == null;
                assert op == TRANSFORM;

                // Will change the op.
                old.addEntryProcessor(entryProcessor, invokeArgs);
            }
            else {
                assert old.op() != TRANSFORM;

                old.op(op);
                old.value(val, op == CREATE || op == UPDATE || op == DELETE, op == READ);
            }

            // Keep old ttl value.
            old.cached(entry);
            old.filters(filter);

            // Update ttl if specified.
            if (drTtl >= 0L) {
                assert drExpireTime >= 0L;

                entryTtlDr(key, drTtl, drExpireTime);
            }
            else
                entryExpiry(key, expiryPlc);

            txEntry = old;

            if (log.isDebugEnabled())
                log.debug("Updated transaction entry: " + txEntry);
        }
        else {
            boolean hasDrTtl = drTtl >= 0;

            txEntry = new IgniteTxEntry(entry.context(),
                this,
                op,
                val,
                entryProcessor,
                invokeArgs,
                hasDrTtl ? drTtl : -1L,
                entry,
                filter,
                drVer);

            txEntry.conflictExpireTime(drExpireTime);

            if (!hasDrTtl)
                txEntry.expiry(expiryPlc);

            txMap.put(key, txEntry);

            if (log.isDebugEnabled())
                log.debug("Created transaction entry: " + txEntry);
        }

        txEntry.filtersSet(filtersSet);

        while (true) {
            try {
                updateExplicitVersion(txEntry, entry);

                return txEntry;
            }
            catch (GridCacheEntryRemovedException ignore) {
                if (log.isDebugEnabled())
                    log.debug("Got removed entry in transaction newEntry method (will retry): " + entry);

                entry = entryEx(entry.context(), txEntry.txKey(), topologyVersion());

                txEntry.cached(entry);
            }
        }
    }

    /**
     * Updates explicit version for tx entry based on current entry lock owner.
     *
     * @param txEntry Tx entry to update.
     * @param entry Entry.
     * @throws GridCacheEntryRemovedException If entry was concurrently removed.
     */
    protected void updateExplicitVersion(IgniteTxEntry txEntry, GridCacheEntryEx entry)
        throws GridCacheEntryRemovedException {
        if (!entry.context().isDht()) {
            // All put operations must wait for async locks to complete,
            // so it is safe to get acquired locks.
            GridCacheMvccCandidate explicitCand = entry.localOwner();

            if (explicitCand != null) {
                GridCacheVersion explicitVer = explicitCand.version();

                if (!explicitVer.equals(xidVer) && explicitCand.threadId() == threadId && !explicitCand.tx()) {
                    txEntry.explicitVersion(explicitVer);

                    if (explicitVer.isLess(minVer))
                        minVer = explicitVer;
                }
            }
        }
    }

    /** {@inheritDoc} */
    @Override public String toString() {
        return GridToStringBuilder.toString(IgniteTxLocalAdapter.class, this, "super", super.toString(),
            "size", (txMap == null ? 0 : txMap.size()));
    }

    /**
     * @param key Key.
     * @param expiryPlc Expiry policy.
     */
    void entryExpiry(IgniteTxKey key, @Nullable ExpiryPolicy expiryPlc) {
        assert key != null;

        IgniteTxEntry e = entry(key);

        if (e != null) {
            e.expiry(expiryPlc);
            e.conflictExpireTime(CU.EXPIRE_TIME_CALCULATE);
        }
    }

    /**
     * @param key Key.
     * @param ttl TTL.
     * @param expireTime Expire time.
     * @return {@code true} if tx entry exists for this key, {@code false} otherwise.
     */
    boolean entryTtlDr(IgniteTxKey key, long ttl, long expireTime) {
        assert key != null;
        assert ttl >= 0;

        IgniteTxEntry e = entry(key);

        if (e != null) {
            e.ttl(ttl);

            e.conflictExpireTime(expireTime);

            e.expiry(null);
        }

        return e != null;
    }

    /**
     * @param key Key.
     * @return Tx entry time to live.
     */
    public long entryTtl(IgniteTxKey key) {
        assert key != null;

        IgniteTxEntry e = entry(key);

        return e != null ? e.ttl() : 0;
    }

    /**
     * @param key Key.
     * @return Tx entry expire time.
     */
    public long entryExpireTime(IgniteTxKey key) {
        assert key != null;

        IgniteTxEntry e = entry(key);

        if (e != null) {
            long ttl = e.ttl();

            assert ttl != -1;

            if (ttl > 0) {
                long expireTime = U.currentTimeMillis() + ttl;

                if (expireTime > 0)
                    return expireTime;
            }
        }

        return 0;
    }

    /**
     * Post-lock closure alias.
     *
     * @param <T> Return type.
     */
    protected abstract class PLC1<T> extends PostLockClosure1<T> {
        /** */
        private static final long serialVersionUID = 0L;

        /**
         * @param arg Argument.
         */
        protected PLC1(T arg) {
            super(arg);
        }

        /**
         * @param arg Argument.
         * @param commit Commit flag.
         */
        protected PLC1(T arg, boolean commit) {
            super(arg, commit);
        }
    }

    /**
     * Post-lock closure alias.
     *
     * @param <T> Return type.
     */
    protected abstract class PLC2<T> extends PostLockClosure2<T> {
        /** */
        private static final long serialVersionUID = 0L;

        // No-op.
    }

    /**
     * Post-lock closure alias.
     *
     * @param <T> Return type.
     */
    protected abstract class PMC<T> extends PostMissClosure<T> {
        /** */
        private static final long serialVersionUID = 0L;

        // No-op.
    }

    /**
     * Post-lock closure.
     *
     * @param <T> Return type.
     */
    protected abstract class PostLockClosure1<T> implements IgniteBiClosure<Boolean, Exception, IgniteInternalFuture<T>> {
        /** */
        private static final long serialVersionUID = 0L;

        /** Closure argument. */
        private T arg;

        /** Commit flag. */
        private boolean commit;

        /**
         * Creates a Post-Lock closure that will pass the argument given to the {@code postLock} method.
         *
         * @param arg Argument for {@code postLock}.
         */
        protected PostLockClosure1(T arg) {
            this(arg, true);
        }

        /**
         * Creates a Post-Lock closure that will pass the argument given to the {@code postLock} method.
         *
         * @param arg Argument for {@code postLock}.
         * @param commit Flag indicating whether commit should be done after postLock.
         */
        protected PostLockClosure1(T arg, boolean commit) {
            this.arg = arg;
            this.commit = commit;
        }

        /** {@inheritDoc} */
        @Override public final IgniteInternalFuture<T> apply(Boolean locked, @Nullable final Exception e) {
            if (e != null) {
                setRollbackOnly();

                if (commit && commitAfterLock())
                    return rollbackAsync().chain(new C1<IgniteInternalFuture<IgniteInternalTx>, T>() {
                        @Override public T apply(IgniteInternalFuture<IgniteInternalTx> f) {
                            throw new GridClosureException(e);
                        }
                    });

                throw new GridClosureException(e);
            }

            if (!locked) {
                setRollbackOnly();

                final GridClosureException ex = new GridClosureException(new IgniteTxTimeoutCheckedException("Failed to " +
                    "acquire lock within provided timeout for transaction [timeout=" + timeout() +
                    ", tx=" + this + ']'));

                if (commit && commitAfterLock())
                    return rollbackAsync().chain(new C1<IgniteInternalFuture<IgniteInternalTx>, T>() {
                        @Override public T apply(IgniteInternalFuture<IgniteInternalTx> f) {
                            throw ex;
                        }
                    });

                throw ex;
            }

            boolean rollback = true;

            try {
                final T r = postLock(arg);

                // Commit implicit transactions.
                if (commit && commitAfterLock()) {
                    rollback = false;

                    return commitAsync().chain(new CX1<IgniteInternalFuture<IgniteInternalTx>, T>() {
                        @Override public T applyx(IgniteInternalFuture<IgniteInternalTx> f) throws IgniteCheckedException {
                            f.get();

                            return r;
                        }
                    });
                }

                rollback = false;

                return new GridFinishedFuture<>(r);
            }
            catch (final IgniteCheckedException ex) {
                if (commit && commitAfterLock())
                    return rollbackAsync().chain(new C1<IgniteInternalFuture<IgniteInternalTx>, T>() {
                        @Override public T apply(IgniteInternalFuture<IgniteInternalTx> f) {
                            throw new GridClosureException(ex);
                        }
                    });

                throw new GridClosureException(ex);
            }
            finally {
                if (rollback)
                    setRollbackOnly();
            }
        }

        /**
         * Post lock callback.
         *
         * @param val Argument.
         * @return Future return value.
         * @throws IgniteCheckedException If operation failed.
         */
        protected abstract T postLock(T val) throws IgniteCheckedException;
    }

    /**
     * Post-lock closure.
     *
     * @param <T> Return type.
     */
    protected abstract class PostLockClosure2<T> implements IgniteBiClosure<Boolean, Exception, IgniteInternalFuture<T>> {
        /** */
        private static final long serialVersionUID = 0L;

        /** {@inheritDoc} */
        @Override public final IgniteInternalFuture<T> apply(Boolean locked, @Nullable Exception e) {
            boolean rollback = true;

            try {
                if (e != null)
                    throw new GridClosureException(e);

                if (!locked)
                    throw new GridClosureException(new IgniteTxTimeoutCheckedException("Failed to acquire lock " +
                        "within provided timeout for transaction [timeout=" + timeout() + ", tx=" + this + ']'));

                IgniteInternalFuture<T> fut = postLock();

                rollback = false;

                return fut;
            }
            catch (IgniteCheckedException ex) {
                throw new GridClosureException(ex);
            }
            finally {
                if (rollback)
                    setRollbackOnly();
            }
        }

        /**
         * Post lock callback.
         *
         * @return Future return value.
         * @throws IgniteCheckedException If operation failed.
         */
        protected abstract IgniteInternalFuture<T> postLock() throws IgniteCheckedException;
    }

    /**
     * Post-lock closure.
     *
     * @param <T> Return type.
     */
    protected abstract class PostMissClosure<T> implements IgniteBiClosure<T, Exception, IgniteInternalFuture<T>> {
        /** */
        private static final long serialVersionUID = 0L;

        /** {@inheritDoc} */
        @Override public final IgniteInternalFuture<T> apply(T t, Exception e) {
            boolean rollback = true;

            try {
                if (e != null)
                    throw new GridClosureException(e);

                IgniteInternalFuture<T> fut = postMiss(t);

                rollback = false;

                return fut;
            }
            catch (IgniteCheckedException ex) {
                throw new GridClosureException(ex);
            }
            finally {
                if (rollback)
                    setRollbackOnly();
            }
        }

        /**
         * Post lock callback.
         *
         * @param t Post-miss parameter.
         * @return Future return value.
         * @throws IgniteCheckedException If operation failed.
         */
        protected abstract IgniteInternalFuture<T> postMiss(T t) throws IgniteCheckedException;
    }

    /**
     * Post-lock closure.
     *
     * @param <T> Return type.
     */
    protected abstract class FinishClosure<T> implements IgniteBiClosure<T, Exception, T> {
        /** */
        private static final long serialVersionUID = 0L;

        /** {@inheritDoc} */
        @Override public final T apply(T t, @Nullable Exception e) {
            boolean rollback = true;

            try {
                if (e != null)
                    throw new GridClosureException(e);

                t = finish(t);

                // Commit implicit transactions.
                if (implicit())
                    commit();

                rollback = false;

                return t;
            }
            catch (IgniteCheckedException ex) {
                throw new GridClosureException(ex);
            }
            finally {
                if (rollback)
                    setRollbackOnly();
            }
        }

        /**
         * @param t Argument.
         * @return Result.
         * @throws IgniteCheckedException If failed.
         */
        abstract T finish(T t) throws IgniteCheckedException;
    }
}<|MERGE_RESOLUTION|>--- conflicted
+++ resolved
@@ -19,12 +19,9 @@
 
 import org.apache.ignite.*;
 import org.apache.ignite.cluster.*;
-<<<<<<< HEAD
 import org.apache.ignite.internal.processors.affinity.*;
-=======
 import org.apache.ignite.internal.*;
 import org.apache.ignite.internal.managers.communication.*;
->>>>>>> 6c4282a1
 import org.apache.ignite.internal.processors.cache.*;
 import org.apache.ignite.internal.processors.cache.distributed.near.*;
 import org.apache.ignite.internal.processors.cache.dr.*;
@@ -481,11 +478,7 @@
      * @param topVer Topology version.
      * @return Cache entry.
      */
-<<<<<<< HEAD
-    protected GridCacheEntryEx<K, V> entryEx(GridCacheContext<K, V> cacheCtx, IgniteTxKey<K> key, AffinityTopologyVersion topVer) {
-=======
-    protected GridCacheEntryEx entryEx(GridCacheContext cacheCtx, IgniteTxKey key, long topVer) {
->>>>>>> 6c4282a1
+    protected GridCacheEntryEx entryEx(GridCacheContext cacheCtx, IgniteTxKey key, AffinityTopologyVersion topVer) {
         return cacheCtx.cache().entryEx(key.key(), topVer);
     }
 
