--- conflicted
+++ resolved
@@ -94,17 +94,10 @@
     private final AtomicConfiguration atomicCfg;
 
     /** */
-<<<<<<< HEAD
-    private GridCacheProjectionEx<CacheDataStructuresConfigurationKey, Map<String, DataStructureInfo>> dsInfoView;
+    private IgniteInternalCache<CacheDataStructuresConfigurationKey, Map<String, DataStructureInfo>> dsInfoView;
 
     /** */
-    private GridCacheProjectionEx<CacheDataStructuresCacheKey, List<CacheCollectionInfo>> dsCacheInfoView;
-=======
-    private IgniteInternalCache<CacheDataStructuresConfigurationKey, Map<String, DataStructureInfo>> utilityCache;
-
-    /** */
-    private IgniteInternalCache<CacheDataStructuresCacheKey, List<CacheCollectionInfo>> utilityDataCache;
->>>>>>> 8e31b7c3
+    private IgniteInternalCache<CacheDataStructuresCacheKey, List<CacheCollectionInfo>> dsCacheInfoView;
 
     /**
      * @param ctx Context.
@@ -123,24 +116,13 @@
         if (ctx.config().isDaemon())
             return;
 
-<<<<<<< HEAD
-        GridCache atomicsCache = ctx.cache().atomicsCache();
+        IgniteInternalCache atomicsCache = ctx.cache().atomicsCache();
 
         assert atomicsCache != null;
-=======
-        utilityCache = (IgniteInternalCache)ctx.cache().utilityCache();
-
-        utilityDataCache = (IgniteInternalCache)ctx.cache().utilityCache();
->>>>>>> 8e31b7c3
-
-        dsInfoView = (GridCacheProjectionEx)atomicsCache;
-
-<<<<<<< HEAD
-        dsCacheInfoView = (GridCacheProjectionEx)atomicsCache;
-=======
-        if (atomicCfg != null) {
-            IgniteInternalCache atomicsCache = ctx.cache().atomicsCache();
->>>>>>> 8e31b7c3
+
+        dsInfoView = (IgniteInternalCache)atomicsCache;
+
+        dsCacheInfoView = (IgniteInternalCache)atomicsCache;
 
         dsView = atomicsCache;
 
@@ -918,33 +900,16 @@
             @Override public Void applyx(IgniteInternalTx tx) throws IgniteCheckedException {
                 GridCacheInternal key = new GridCacheInternalKeyImpl(name);
 
-<<<<<<< HEAD
                 // Check correctness type of removable object.
                 GridCacheCountDownLatchValue val =
                     cast(dsView.get(key), GridCacheCountDownLatchValue.class);
-=======
-                dsCacheCtx.gate().enter();
-
-                try (IgniteInternalTx tx = CU.txStartInternal(dsCacheCtx, dsView, PESSIMISTIC, REPEATABLE_READ)) {
-                    // Check correctness type of removable object.
-                    GridCacheCountDownLatchValue val =
-                            cast(dsView.get(key), GridCacheCountDownLatchValue.class);
-
-                    if (val != null) {
-                        if (val.get() > 0) {
-                            throw new IgniteCheckedException("Failed to remove count down latch " +
-                                    "with non-zero count: " + val.get());
-                        }
-
-                        dsView.remove(key);
->>>>>>> 8e31b7c3
 
                 if (val != null) {
                     if (val.get() > 0)
                         throw new IgniteCheckedException("Failed to remove count down latch " +
                             "with non-zero count: " + val.get());
 
-                    dsView.removex(key);
+                    dsView.remove(key);
                 }
                 else
                     tx.setRollbackOnly();
@@ -963,7 +928,6 @@
      * @return Method returns true if sequence has been removed and false if it's not cached.
      * @throws IgniteCheckedException If removing failed or class of object is different to expected class.
      */
-<<<<<<< HEAD
     private <R> boolean removeInternal(
         IgniteInternalTx tx,
         GridCacheInternal key,
@@ -972,26 +936,9 @@
     {
         // Check correctness type of removable object.
         R val = cast(dsView.get(key), cls);
-=======
-    private <R> boolean removeInternal(final GridCacheInternal key, final Class<R> cls) throws IgniteCheckedException {
-        return CU.outTx(
-            new Callable<Boolean>() {
-                @Override public Boolean call() throws Exception {
-                    try (IgniteInternalTx tx = CU.txStartInternal(dsCacheCtx, dsView, PESSIMISTIC, REPEATABLE_READ)) {
-                        // Check correctness type of removable object.
-                        R val = cast(dsView.get(key), cls);
-
-                        if (val != null) {
-                            dsView.remove(key);
-
-                            tx.commit();
-                        }
-                        else
-                            tx.setRollbackOnly();
->>>>>>> 8e31b7c3
 
         if (val != null)
-            dsView.removex(key);
+            dsView.remove(key);
         else
             tx.setRollbackOnly();
 
@@ -1105,7 +1052,7 @@
         IgniteClosureX<IgniteInternalTx, GridCacheSetHeader> rmv =
             new IgniteClosureX<IgniteInternalTx, GridCacheSetHeader>() {
                 @Override public GridCacheSetHeader applyx(IgniteInternalTx tx) throws IgniteCheckedException {
-                    return (GridCacheSetHeader)cctx.cache().remove(new GridCacheSetHeaderKey(name), null);
+                    return (GridCacheSetHeader)cctx.cache().getAndRemove(new GridCacheSetHeaderKey(name));
                 }
             };
 
@@ -1119,24 +1066,6 @@
     }
 
     /**
-<<<<<<< HEAD
-=======
-     * @param cache Cache.
-     * @param key Key to remove.
-     * @throws IgniteCheckedException If failed.
-     * @return Removed value.
-     */
-    @SuppressWarnings("unchecked")
-    @Nullable private <T> T retryRemove(final IgniteInternalCache cache, final Object key) throws IgniteCheckedException {
-        return retry(log, new Callable<T>() {
-            @Nullable @Override public T call() throws Exception {
-                return (T)cache.getAndRemove(key);
-            }
-        });
-    }
-
-    /**
->>>>>>> 8e31b7c3
      * @param log Logger.
      * @param call Callable.
      * @return Callable result.
