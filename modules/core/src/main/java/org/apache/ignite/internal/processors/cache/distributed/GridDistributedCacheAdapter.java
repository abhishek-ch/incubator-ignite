/*
 * Licensed to the Apache Software Foundation (ASF) under one or more
 * contributor license agreements.  See the NOTICE file distributed with
 * this work for additional information regarding copyright ownership.
 * The ASF licenses this file to You under the Apache License, Version 2.0
 * (the "License"); you may not use this file except in compliance with
 * the License.  You may obtain a copy of the License at
 *
 *      http://www.apache.org/licenses/LICENSE-2.0
 *
 * Unless required by applicable law or agreed to in writing, software
 * distributed under the License is distributed on an "AS IS" BASIS,
 * WITHOUT WARRANTIES OR CONDITIONS OF ANY KIND, either express or implied.
 * See the License for the specific language governing permissions and
 * limitations under the License.
 */

package org.apache.ignite.internal.processors.cache.distributed;

import org.apache.ignite.*;
import org.apache.ignite.cluster.*;
import org.apache.ignite.internal.*;
import org.apache.ignite.internal.cluster.*;
import org.apache.ignite.internal.processors.affinity.*;
import org.apache.ignite.internal.processors.cache.*;
import org.apache.ignite.internal.processors.cache.distributed.dht.*;
import org.apache.ignite.internal.processors.cache.distributed.near.*;
import org.apache.ignite.internal.processors.cache.transactions.*;
import org.apache.ignite.internal.processors.cache.version.*;
import org.apache.ignite.internal.processors.datastreamer.*;
import org.apache.ignite.internal.processors.task.*;
import org.apache.ignite.internal.util.future.*;
import org.apache.ignite.internal.util.typedef.internal.*;
import org.apache.ignite.lang.*;
import org.apache.ignite.resources.*;
import org.apache.ignite.transactions.*;
import org.jetbrains.annotations.*;

import java.io.*;
import java.util.*;
import java.util.concurrent.*;

import static org.apache.ignite.internal.GridClosureCallMode.*;

/**
 * Distributed cache implementation.
 */
public abstract class GridDistributedCacheAdapter<K, V> extends GridCacheAdapter<K, V> {
    /** */
    private static final long serialVersionUID = 0L;

    /**
     * Empty constructor required by {@link Externalizable}.
     */
    protected GridDistributedCacheAdapter() {
        // No-op.
    }

    /**
     * @param ctx Cache registry.
     * @param startSize Start size.
     */
    protected GridDistributedCacheAdapter(GridCacheContext<K, V> ctx, int startSize) {
        super(ctx, startSize);
    }

    /**
     * @param ctx Cache context.
     * @param map Cache map.
     */
    protected GridDistributedCacheAdapter(GridCacheContext<K, V> ctx, GridCacheConcurrentMap map) {
        super(ctx, map);
    }

    /** {@inheritDoc} */
    @Override public IgniteInternalFuture<Boolean> txLockAsync(
        Collection<KeyCacheObject> keys,
        long timeout,
        IgniteTxLocalEx tx,
        boolean isRead,
        boolean retval,
        TransactionIsolation isolation,
        boolean isInvalidate,
        long accessTtl
    ) {
        assert tx != null;

        return lockAllAsync(keys, timeout, tx, isInvalidate, isRead, retval, isolation, accessTtl);
    }

    /** {@inheritDoc} */
    @Override public IgniteInternalFuture<Boolean> lockAllAsync(Collection<? extends K> keys, long timeout) {
        IgniteTxLocalEx tx = ctx.tm().userTxx();

        // Return value flag is true because we choose to bring values for explicit locks.
        return lockAllAsync(ctx.cacheKeysView(keys),
            timeout,
            tx,
            false,
            false,
            /*retval*/true,
            null,
            -1L);
    }

    /**
     * @param keys Keys to lock.
     * @param timeout Timeout.
     * @param tx Transaction
     * @param isInvalidate Invalidation flag.
     * @param isRead Indicates whether value is read or written.
     * @param retval Flag to return value.
     * @param isolation Transaction isolation.
     * @param accessTtl TTL for read operation.
     * @return Future for locks.
     */
    protected abstract IgniteInternalFuture<Boolean> lockAllAsync(Collection<KeyCacheObject> keys,
        long timeout,
        @Nullable IgniteTxLocalEx tx,
        boolean isInvalidate,
        boolean isRead,
        boolean retval,
        @Nullable TransactionIsolation isolation,
        long accessTtl);

    /**
     * @param key Key to remove.
     * @param ver Version to remove.
     */
    public void removeVersionedEntry(KeyCacheObject key, GridCacheVersion ver) {
        GridCacheEntryEx entry = peekEx(key);

        if (entry == null)
            return;

        if (entry.markObsoleteVersion(ver))
            removeEntry(entry);
    }

    /** {@inheritDoc} */
    @Override public void removeAll() throws IgniteCheckedException {
        try {
            AffinityTopologyVersion topVer;

            do {
                topVer = ctx.affinity().affinityTopologyVersion();

                // Send job to all data nodes.
                Collection<ClusterNode> nodes = ctx.grid().cluster().forDataNodes(name()).nodes();

                if (!nodes.isEmpty()) {
<<<<<<< HEAD
                    CacheOperationContext opCtx = ctx.operationContextPerCall();

                    ctx.closures().callAsyncNoFailover(BROADCAST,
                        new GlobalRemoveAllCallable<>(name(), topVer, opCtx != null && opCtx.skipStore()), nodes,
                        true).get();
=======
                    ctx.closures().callAsyncNoFailover(BROADCAST,
                        new GlobalRemoveAllCallable<>(name(), topVer, ctx.skipStore()), nodes, true).get();
>>>>>>> 38004a11
                }
            }
            while (ctx.affinity().affinityTopologyVersion().compareTo(topVer) > 0);
        }
        catch (ClusterGroupEmptyCheckedException ignore) {
            if (log.isDebugEnabled())
                log.debug("All remote nodes left while cache remove [cacheName=" + name() + "]");
        }
    }

    /** {@inheritDoc} */
    @Override public IgniteInternalFuture<?> removeAllAsync() {
        GridFutureAdapter<Void> opFut = new GridFutureAdapter<>();

        AffinityTopologyVersion topVer = ctx.affinity().affinityTopologyVersion();

        removeAllAsync(opFut, topVer);

        return opFut;
    }

    /**
     * @param opFut Future.
     * @param topVer Topology version.
     */
    private void removeAllAsync(final GridFutureAdapter<Void> opFut, final AffinityTopologyVersion topVer) {
        Collection<ClusterNode> nodes = ctx.grid().cluster().forDataNodes(name()).nodes();

        if (!nodes.isEmpty()) {
            CacheOperationContext opCtx = ctx.operationContextPerCall();

            IgniteInternalFuture<?> rmvFut = ctx.closures().callAsyncNoFailover(BROADCAST,
                    new GlobalRemoveAllCallable<>(name(), topVer, opCtx != null && opCtx.skipStore()), nodes, true);

            rmvFut.listen(new IgniteInClosure<IgniteInternalFuture<?>>() {
                @Override public void apply(IgniteInternalFuture<?> fut) {
                    try {
                        fut.get();

                        AffinityTopologyVersion topVer0 = ctx.affinity().affinityTopologyVersion();

                        if (topVer0.equals(topVer))
                            opFut.onDone();
                        else
                            removeAllAsync(opFut, topVer0);
                    }
                    catch (ClusterGroupEmptyCheckedException ignore) {
                        if (log.isDebugEnabled())
                            log.debug("All remote nodes left while cache remove [cacheName=" + name() + "]");

                        opFut.onDone();
                    }
                    catch (IgniteCheckedException e) {
                        opFut.onDone(e);
                    }
                    catch (Error e) {
                        opFut.onDone(e);

                        throw e;
                    }
                }
            });
        }
        else
            opFut.onDone();
    }

    /** {@inheritDoc} */
    @Override public String toString() {
        return S.toString(GridDistributedCacheAdapter.class, this, "super", super.toString());
    }

    /**
     * Internal callable which performs remove all primary key mappings
     * operation on a cache with the given name.
     */
    @GridInternal
    private static class GlobalRemoveAllCallable<K,V> implements Callable<Object>, Externalizable {
        /** */
        private static final long serialVersionUID = 0L;

        /** Cache name. */
        private String cacheName;

        /** Topology version. */
        private AffinityTopologyVersion topVer;

        /** Skip store flag. */
        private boolean skipStore;

        /** Injected grid instance. */
        @IgniteInstanceResource
        private Ignite ignite;

        /**
         * Empty constructor for serialization.
         */
        public GlobalRemoveAllCallable() {
            // No-op.
        }

        /**
         * @param cacheName Cache name.
         * @param topVer Topology version.
         * @param skipStore Skip store flag.
         */
        private GlobalRemoveAllCallable(String cacheName, @NotNull AffinityTopologyVersion topVer, boolean skipStore) {
            this.cacheName = cacheName;
            this.topVer = topVer;
            this.skipStore = skipStore;
        }

        /**
         * {@inheritDoc}
         */
        @Override public Object call() throws Exception {
            GridCacheAdapter<K, V> cacheAdapter = ((IgniteKernal)ignite).context().cache().internalCache(cacheName);

            final GridCacheContext<K, V> ctx = cacheAdapter.context();

            ctx.affinity().affinityReadyFuture(topVer).get();

            ctx.gate().enter();

            try {
                if (!ctx.affinity().affinityTopologyVersion().equals(topVer))
                    return null; // Ignore this remove request because remove request will be sent again.

                GridDhtCacheAdapter<K, V> dht;
                GridNearCacheAdapter<K, V> near = null;

                if (cacheAdapter instanceof GridNearCacheAdapter) {
                    near = ((GridNearCacheAdapter<K, V>)cacheAdapter);
                    dht = near.dht();
                }
                else
                    dht = (GridDhtCacheAdapter<K, V>)cacheAdapter;

                try (DataStreamerImpl<KeyCacheObject, Object> dataLdr =
                         (DataStreamerImpl)ignite.dataStreamer(cacheName)) {
                    ((DataStreamerImpl)dataLdr).maxRemapCount(0);

                    dataLdr.skipStore(skipStore);

                    dataLdr.receiver(DataStreamerCacheUpdaters.<KeyCacheObject, Object>batched());

                    for (GridDhtLocalPartition locPart : dht.topology().currentLocalPartitions()) {
                        if (!locPart.isEmpty() && locPart.primary(topVer)) {
                            for (GridDhtCacheEntry o : locPart.entries()) {
                                if (!o.obsoleteOrDeleted())
                                    dataLdr.removeDataInternal(o.key());
                            }
                        }
                    }

                    Iterator<KeyCacheObject> it = dht.context().swap().offHeapKeyIterator(true, false, topVer);

                    while (it.hasNext())
                        dataLdr.removeDataInternal(it.next());

                    it = dht.context().swap().swapKeyIterator(true, false, topVer);

                    while (it.hasNext())
                        dataLdr.removeDataInternal(it.next());
                }

                if (near != null) {
                    GridCacheVersion obsoleteVer = ctx.versions().next();

                    for (GridCacheEntryEx e : near.map().allEntries0()) {
                        if (!e.valid(topVer) && e.markObsolete(obsoleteVer))
                            near.removeEntry(e);
                    }
                }
            }
            finally {
                ctx.gate().leave();
            }

            return null;
        }

        /** {@inheritDoc} */
        @Override public void writeExternal(ObjectOutput out) throws IOException {
            U.writeString(out, cacheName);
            out.writeObject(topVer);
            out.writeBoolean(skipStore);
        }

        /** {@inheritDoc} */
        @Override public void readExternal(ObjectInput in) throws IOException, ClassNotFoundException {
            cacheName = U.readString(in);
            topVer = (AffinityTopologyVersion)in.readObject();
            skipStore = in.readBoolean();
        }
    }
}<|MERGE_RESOLUTION|>--- conflicted
+++ resolved
@@ -149,16 +149,11 @@
                 Collection<ClusterNode> nodes = ctx.grid().cluster().forDataNodes(name()).nodes();
 
                 if (!nodes.isEmpty()) {
-<<<<<<< HEAD
                     CacheOperationContext opCtx = ctx.operationContextPerCall();
 
                     ctx.closures().callAsyncNoFailover(BROADCAST,
                         new GlobalRemoveAllCallable<>(name(), topVer, opCtx != null && opCtx.skipStore()), nodes,
                         true).get();
-=======
-                    ctx.closures().callAsyncNoFailover(BROADCAST,
-                        new GlobalRemoveAllCallable<>(name(), topVer, ctx.skipStore()), nodes, true).get();
->>>>>>> 38004a11
                 }
             }
             while (ctx.affinity().affinityTopologyVersion().compareTo(topVer) > 0);
