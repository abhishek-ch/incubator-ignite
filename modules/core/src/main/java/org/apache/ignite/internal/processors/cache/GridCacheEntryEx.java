/*
 * Licensed to the Apache Software Foundation (ASF) under one or more
 * contributor license agreements.  See the NOTICE file distributed with
 * this work for additional information regarding copyright ownership.
 * The ASF licenses this file to You under the Apache License, Version 2.0
 * (the "License"); you may not use this file except in compliance with
 * the License.  You may obtain a copy of the License at
 *
 *      http://www.apache.org/licenses/LICENSE-2.0
 *
 * Unless required by applicable law or agreed to in writing, software
 * distributed under the License is distributed on an "AS IS" BASIS,
 * WITHOUT WARRANTIES OR CONDITIONS OF ANY KIND, either express or implied.
 * See the License for the specific language governing permissions and
 * limitations under the License.
 */

package org.apache.ignite.internal.processors.cache;

import org.apache.ignite.*;
import org.apache.ignite.cache.eviction.*;
import org.apache.ignite.internal.processors.cache.distributed.*;
import org.apache.ignite.internal.processors.cache.transactions.*;
import org.apache.ignite.internal.processors.cache.version.*;
import org.apache.ignite.internal.processors.dr.*;
import org.apache.ignite.internal.util.lang.*;
import org.apache.ignite.lang.*;
import org.jetbrains.annotations.*;

import javax.cache.*;
import javax.cache.expiry.*;
import javax.cache.processor.*;
import java.util.*;
import java.util.concurrent.*;

/**
 * Internal API for cache entry ({@code 'Ex'} stands for extended).
 */
public interface GridCacheEntryEx<K, V> {
    /**
     * @return Memory size.
     * @throws IgniteCheckedException If failed.
     */
    public int memorySize() throws IgniteCheckedException;

    /**
     * @return {@code True} if entry is internal cache entry.
     */
    public boolean isInternal();

    /**
     * @return {@code True} if DHT.
     */
    public boolean isDht();

    /**
     * @return {@code True} if near.
     */
    public boolean isNear();

    /**
     * @return {@code True} if replicated.
     */
    public boolean isReplicated();

    /**
     * @return {@code True} if local.
     */
    public boolean isLocal();

    /**
     * @return {@code False} if entry belongs to cache map, {@code true} if this entry was created in colocated
     *      cache and node is not primary for this key.
     */
    public boolean detached();

    /**
     * Note: this method works only for cache configured in ATOMIC mode or for cache that is
     * data center replication target.
     *
     * @return {@code True} if entry has been already deleted.
     */
    public boolean deleted();

    /**
     * @return Context.
     */
    public GridCacheContext<K, V> context();

    /**
     * @return Partition ID.
     */
    public int partition();

    /**
     * @return Start version.
     */
    public long startVersion();

    /**
     * @return Key.
     */
    public K key();

    /**
     * @return Transaction key.
     */
    public IgniteTxKey<K> txKey();

    /**
     * @return Value.
     */
    public V rawGet();

    /**
     * @param tmp If {@code true} can return temporary instance which is valid while entry lock is held,
     *        temporary object can used for filter evaluation or transform closure execution and
     *        should not be returned to user.
     * @return Value (unmarshalled if needed).
     * @throws IgniteCheckedException If failed.
     */
    public V rawGetOrUnmarshal(boolean tmp) throws IgniteCheckedException;

    /**
     * @return {@code True} if has value or value bytes.
     */
    public boolean hasValue();

    /**
     * @param val New value.
     * @param ttl Time to live.
     * @return Old value.
     */
    public V rawPut(V val, long ttl);

    /**
     * Wraps this map entry into cache entry.
     *
     * @return Wrapped entry.
     */
    public Cache.Entry<K, V> wrap();

    /**
     * Wraps entry to an entry with lazy value get.
     *
     * @return Entry.
     */
    public Cache.Entry<K, V> wrapLazyValue();

    /**
     * Wraps this map entry into cache entry for filter evaluation inside entry lock.
     *
     * @return Wrapped entry.
     * @throws IgniteCheckedException If failed.
     */
    public Cache.Entry<K, V> wrapFilterLocked() throws IgniteCheckedException;

    /**
     * @return Entry which is safe to pass into eviction policy.
     */
    public EvictableEntry<K, V> wrapEviction();

    /**
     * @return Entry which holds key and version (no value, since entry
     *      is intended to be used in sync evictions checks).
     */
    public CacheVersionedEntryImpl<K, V> wrapVersioned();

    /**
     * @return Not-null version if entry is obsolete.
     */
    public GridCacheVersion obsoleteVersion();

    /**
     * @return {@code True} if entry is obsolete.
     */
    public boolean obsolete();

    /**
     * @return {@code True} if entry is obsolete or deleted.
     * @see #deleted()
     */
    public boolean obsoleteOrDeleted();

    /**
     * @param exclude Obsolete version to ignore.
     * @return {@code True} if obsolete version is not {@code null} and is not the
     *      passed in version.
     */
    public boolean obsolete(GridCacheVersion exclude);

    /**
     * @return Entry info.
     */
    @Nullable public GridCacheEntryInfo<K, V> info();

    /**
     * Invalidates this entry.
     *
     * @param curVer Current version to match ({@code null} means always match).
     * @param newVer New version to set.
     * @return {@code true} if entry is obsolete.
     * @throws IgniteCheckedException If swap could not be released.
     */
    public boolean invalidate(@Nullable GridCacheVersion curVer, GridCacheVersion newVer) throws IgniteCheckedException;

    /**
     * Invalidates this entry if it passes given filter.
     *
     * @param filter Optional filter that entry should pass before invalidation.
     * @return {@code true} if entry was actually invalidated.
     * @throws IgniteCheckedException If swap could not be released.
     * @throws GridCacheEntryRemovedException If entry was removed.
     */
    public boolean invalidate(@Nullable IgnitePredicate<Cache.Entry<K, V>>[] filter)
        throws GridCacheEntryRemovedException, IgniteCheckedException;

    /**
     * Optimizes the size of this entry.
     *
     * @param filter Optional filter that entry should pass before invalidation.
     * @throws GridCacheEntryRemovedException If entry was removed.
     * @throws IgniteCheckedException If operation failed.
     * @return {@code true} if entry was not being used and could be removed.
     */
    public boolean compact(@Nullable IgnitePredicate<Cache.Entry<K, V>>[] filter)
        throws GridCacheEntryRemovedException, IgniteCheckedException;

    /**
     * @param swap Swap flag.
     * @param obsoleteVer Version for eviction.
     * @param filter Optional filter.
     * @return {@code True} if entry could be evicted.
     * @throws IgniteCheckedException In case of error.
     */
    public boolean evictInternal(boolean swap, GridCacheVersion obsoleteVer,
        @Nullable IgnitePredicate<Cache.Entry<K, V>>[] filter) throws IgniteCheckedException;

    /**
     * Evicts entry when batch evict is performed. When called, does not write entry data to swap, but instead
     * returns batch swap entry if entry was marked obsolete.
     *
     * @param obsoleteVer Version to mark obsolete with.
     * @return Swap entry if this entry was marked obsolete, {@code null} if entry was not evicted.
     * @throws IgniteCheckedException If failed.
     */
    public GridCacheBatchSwapEntry<K, V> evictInBatchInternal(GridCacheVersion obsoleteVer) throws IgniteCheckedException;

    /**
     * This method should be called each time entry is marked obsolete
     * other than by calling {@link #markObsolete(GridCacheVersion)}.
     */
    public void onMarkedObsolete();

    /**
     * Checks if entry is new assuming lock is held externally.
     *
     * @return {@code True} if entry is new.
     * @throws GridCacheEntryRemovedException If entry was removed.
     */
    public boolean isNew() throws GridCacheEntryRemovedException;

    /**
     * Checks if entry is new while holding lock.
     *
     * @return {@code True} if entry is new.
     * @throws GridCacheEntryRemovedException If entry was removed.
     */
    public boolean isNewLocked() throws GridCacheEntryRemovedException;

    /**
     * @param topVer Topology version where validation should be performed.
     *  When negative the latest available topology should be used.
     *
     * @return Checks if value is valid.
     */
    public boolean valid(long topVer);

    /**
     * @return {@code True} if partition is in valid.
     */
    public boolean partitionValid();

    /**
     * @param tx Ongoing transaction (possibly null).
     * @param readSwap Flag indicating whether to check swap memory.
     * @param readThrough Flag indicating whether to read through.
     * @param failFast If {@code true}, then throw {@link GridCacheFilterFailedException} if
     *      filter didn't pass.
     * @param unmarshal Unmarshal flag.
     * @param updateMetrics If {@code true} then metrics should be updated.
     * @param evt Flag to signal event notification.
     * @param tmp If {@code true} can return temporary instance which is valid while entry lock is held,
     *        temporary object can used for filter evaluation or transform closure execution and
     *        should not be returned to user.
     * @param subjId Subject ID initiated this read.
     * @param transformClo Transform closure to record event.
     * @param taskName Task name.
     *      together with getting the value is an atomic operation.
     * @param expiryPlc Expiry policy.
     * @return Cached value.
     * @throws IgniteCheckedException If loading value failed.
     * @throws GridCacheEntryRemovedException If entry was removed.
     * @throws GridCacheFilterFailedException If filter failed.
     */
    @Nullable public V innerGet(@Nullable IgniteInternalTx<K, V> tx,
        boolean readSwap,
        boolean readThrough,
        boolean failFast,
        boolean unmarshal,
        boolean updateMetrics,
        boolean evt,
        boolean tmp,
        UUID subjId,
        Object transformClo,
        String taskName,
<<<<<<< HEAD
=======
        IgnitePredicate<Cache.Entry<K, V>>[] filter,
>>>>>>> 422ffb14
        @Nullable IgniteCacheExpiryPolicy expiryPlc)
        throws IgniteCheckedException, GridCacheEntryRemovedException, GridCacheFilterFailedException;

    /**
     * Reloads entry from underlying storage.
     *
     * @param filter Filter for entries.
     * @return Reloaded value.
     * @throws IgniteCheckedException If reload failed.
     * @throws GridCacheEntryRemovedException If entry has been removed.
     */
<<<<<<< HEAD
    @Nullable public V innerReload() throws IgniteCheckedException,
=======
    @Nullable public V innerReload(IgnitePredicate<Cache.Entry<K, V>>... filter) throws IgniteCheckedException,
>>>>>>> 422ffb14
        GridCacheEntryRemovedException;

    /**
     * @param tx Cache transaction.
     * @param evtNodeId ID of node responsible for this change.
     * @param affNodeId Partitioned node iD.
     * @param val Value to set.
     * @param valBytes Value bytes to set.
     * @param writeThrough If {@code true} then persist to storage.
     * @param retval {@code True} if value should be returned (and unmarshalled if needed).
     * @param ttl Time to live.
     * @param evt Flag to signal event notification.
     * @param metrics Flag to signal metrics update.
     * @param topVer Topology version.
     * @param filter Filter.
     * @param drType DR type.
     * @param drExpireTime DR expire time (if any).
     * @param explicitVer Explicit version (if any).
     * @param subjId Subject ID initiated this update.
     * @param taskName Task name.
     * @return Tuple containing success flag and old value. If success is {@code false},
     *      then value is {@code null}.
     * @throws IgniteCheckedException If storing value failed.
     * @throws GridCacheEntryRemovedException If entry has been removed.
     */
    public GridCacheUpdateTxResult<V> innerSet(
        @Nullable IgniteInternalTx<K, V> tx,
        UUID evtNodeId,
        UUID affNodeId,
        @Nullable V val,
        @Nullable byte[] valBytes,
        boolean writeThrough,
        boolean retval,
        long ttl,
        boolean evt,
        boolean metrics,
        long topVer,
        IgnitePredicate<Cache.Entry<K, V>>[] filter,
        GridDrType drType,
        long drExpireTime,
        @Nullable GridCacheVersion explicitVer,
        @Nullable UUID subjId,
        String taskName
    ) throws IgniteCheckedException, GridCacheEntryRemovedException;

    /**
     * @param tx Cache transaction.
     * @param evtNodeId ID of node responsible for this change.
     * @param affNodeId Partitioned node iD.
     * @param writeThrough If {@code true}, persist to the storage.
     * @param retval {@code True} if value should be returned (and unmarshalled if needed).
     * @param evt Flag to signal event notification.
     * @param metrics Flag to signal metrics notification.
     * @param topVer Topology version.
     * @param filter Filter.
     * @param drType DR type.
     * @param explicitVer Explicit version (if any).
     * @param subjId Subject ID initiated this update.
     * @param taskName Task name.
     * @return Tuple containing success flag and old value. If success is {@code false},
     *      then value is {@code null}.
     * @throws IgniteCheckedException If remove failed.
     * @throws GridCacheEntryRemovedException If entry has been removed.
     */
    public GridCacheUpdateTxResult<V> innerRemove(
        @Nullable IgniteInternalTx<K, V> tx,
        UUID evtNodeId,
        UUID affNodeId,
        boolean writeThrough,
        boolean retval,
        boolean evt,
        boolean metrics,
        long topVer,
        IgnitePredicate<Cache.Entry<K, V>>[] filter,
        GridDrType drType,
        @Nullable GridCacheVersion explicitVer,
        @Nullable UUID subjId,
        String taskName
    ) throws IgniteCheckedException, GridCacheEntryRemovedException;

    /**
     * @param ver Cache version to set. Entry will be updated only if current version is less then passed version.
     * @param evtNodeId Event node ID.
     * @param affNodeId Affinity node ID.
     * @param op Update operation.
     * @param val Value. Type depends on operation.
     * @param valBytes Value bytes. Can be non-null only if operation is UPDATE.
     * @param invokeArgs Optional arguments for entry processor.
     * @param writeThrough Write through flag.
     * @param retval Return value flag.
     * @param expiryPlc Expiry policy.
     * @param evt Event flag.
     * @param metrics Metrics update flag.
     * @param primary If update is performed on primary node (the one which assigns version).
     * @param checkVer Whether update should check current version and ignore update if current version is
     *      greater than passed in.
     * @param filter Optional filter to check.
     * @param drType DR type.
     * @param drTtl DR TTL (if any).
     * @param drExpireTime DR expire time (if any).
     * @param drVer DR version (if any).
     * @param drResolve If {@code true} then performs DR conflicts resolution.
     * @param intercept If {@code true} then calls cache interceptor.
     * @param subjId Subject ID initiated this update.
     * @param taskName Task name.
     * @return Tuple where first value is flag showing whether operation succeeded,
     *      second value is old entry value if return value is requested, third is updated entry value,
     *      fourth is the version to enqueue for deferred delete the fifth is DR conflict context
     *      or {@code null} if conflict resolution was not performed, the last boolean - whether update should be
     *      propagated to backups or not.
     * @throws IgniteCheckedException If update failed.
     * @throws GridCacheEntryRemovedException If entry is obsolete.
     */
    public GridCacheUpdateAtomicResult<K, V> innerUpdate(
        GridCacheVersion ver,
        UUID evtNodeId,
        UUID affNodeId,
        GridCacheOperation op,
        @Nullable Object val,
        @Nullable byte[] valBytes,
        @Nullable Object[] invokeArgs,
        boolean writeThrough,
        boolean retval,
        @Nullable IgniteCacheExpiryPolicy expiryPlc,
        boolean evt,
        boolean metrics,
        boolean primary,
        boolean checkVer,
        @Nullable IgnitePredicate<Cache.Entry<K, V>>[] filter,
        GridDrType drType,
        long drTtl,
        long drExpireTime,
        @Nullable GridCacheVersion drVer,
        boolean drResolve,
        boolean intercept,
        @Nullable UUID subjId,
        String taskName
    ) throws IgniteCheckedException, GridCacheEntryRemovedException;

    /**
     * Update method for local cache in atomic mode.
     *
     * @param ver Cache version.
     * @param op Operation.
     * @param writeObj Value. Type depends on operation.
     * @param invokeArgs Optional arguments for EntryProcessor.
     * @param writeThrough Write through flag.
     * @param retval Return value flag.
     * @param expiryPlc Expiry policy..
     * @param evt Event flag.
     * @param metrics Metrics update flag.
     * @param filter Optional filter to check.
     * @param intercept If {@code true} then calls cache interceptor.
     * @param subjId Subject ID initiated this update.
     * @param taskName Task name.
     * @return Tuple containing success flag, old value and result for invoke operation.
     * @throws IgniteCheckedException If update failed.
     * @throws GridCacheEntryRemovedException If entry is obsolete.
     */
    public GridTuple3<Boolean, V, EntryProcessorResult<Object>> innerUpdateLocal(
        GridCacheVersion ver,
        GridCacheOperation op,
        @Nullable Object writeObj,
        @Nullable Object[] invokeArgs,
        boolean writeThrough,
        boolean retval,
        @Nullable ExpiryPolicy expiryPlc,
        boolean evt,
        boolean metrics,
        @Nullable IgnitePredicate<Cache.Entry<K, V>>[] filter,
        boolean intercept,
        @Nullable UUID subjId,
        String taskName
    ) throws IgniteCheckedException, GridCacheEntryRemovedException;


    /**
     * Marks entry as obsolete and, if possible or required, removes it
     * from swap storage.
     *
     * @param ver Obsolete version.
     * @param readers Flag to clear readers as well.
     * @param filter Optional entry filter.
     * @throws IgniteCheckedException If failed to remove from swap.
     * @return {@code True} if entry was not being used, passed the filter and could be removed.
     */
    public boolean clear(GridCacheVersion ver, boolean readers,
        @Nullable IgnitePredicate<Cache.Entry<K, V>>[] filter) throws IgniteCheckedException;

    /**
     * This locks is called by transaction manager during prepare step
     * for optimistic transactions.
     *
     * @param tx Cache transaction.
     * @param timeout Timeout for lock acquisition.
     * @return {@code True} if lock was acquired, {@code false} otherwise.
     * @throws GridCacheEntryRemovedException If this entry is obsolete.
     * @throws GridDistributedLockCancelledException If lock has been cancelled.
     */
    public boolean tmLock(IgniteInternalTx<K, V> tx, long timeout) throws GridCacheEntryRemovedException,
        GridDistributedLockCancelledException;

    /**
     * Unlocks acquired lock.
     *
     * @param tx Cache transaction.
     * @throws GridCacheEntryRemovedException If this entry has been removed from cache.
     */
    public abstract void txUnlock(IgniteInternalTx<K, V> tx) throws GridCacheEntryRemovedException;

    /**
     * @param ver Removes lock.
     * @return {@code True} If lock has been removed.
     * @throws GridCacheEntryRemovedException If this entry has been removed from cache.
     */
    public boolean removeLock(GridCacheVersion ver) throws GridCacheEntryRemovedException;

    /**
     * Sets obsolete flag if possible.
     *
     * @param ver Version to set as obsolete.
     * @return {@code True} if entry is obsolete, {@code false} if
     *      entry is still used by other threads or nodes.
     */
    public boolean markObsolete(GridCacheVersion ver);

    /**
     * Sets obsolete flag if entry value is {@code null} or entry is expired and no
     * locks are held.
     *
     * @param ver Version to set as obsolete.
     * @return {@code True} if entry was marked obsolete.
     * @throws IgniteCheckedException If failed.
     */
    public boolean markObsoleteIfEmpty(@Nullable GridCacheVersion ver) throws IgniteCheckedException;

    /**
     * Sets obsolete flag if entry version equals to {@code ver}.
     *
     * @param ver Version to compare with.
     * @return {@code True} if marked obsolete.
     */
    public boolean markObsoleteVersion(GridCacheVersion ver);

    /**
     * @return Key bytes.
     */
    public byte[] keyBytes();

    /**
     * @return Key bytes.
     * @throws IgniteCheckedException If marshalling failed.
     */
    public byte[] getOrMarshalKeyBytes() throws IgniteCheckedException;

    /**
     * @return Version.
     * @throws GridCacheEntryRemovedException If entry has been removed.
     */
    public GridCacheVersion version() throws GridCacheEntryRemovedException;

    /**
     * Peeks into entry without loading value or updating statistics.
     *
     * @param mode Peek mode.
     * @param filter Optional filter.
     * @return Value.
     * @throws GridCacheEntryRemovedException If entry has been removed.
     */
    @Nullable public V peek(GridCachePeekMode mode, IgnitePredicate<Cache.Entry<K, V>>... filter)
        throws GridCacheEntryRemovedException;

    /**
     * Peeks into entry without loading value or updating statistics.
     *
     * @param heap Read from heap flag.
     * @param offheap Read from offheap flag.
     * @param swap Read from swap flag.
     * @param topVer Topology version.
     * @return Value.
     * @throws GridCacheEntryRemovedException If entry has been removed.
     * @throws IgniteCheckedException If failed.
     */
    @Nullable public V peek(boolean heap, boolean offheap, boolean swap, long topVer)
        throws GridCacheEntryRemovedException, IgniteCheckedException;

    /**
     * Peeks into entry without loading value or updating statistics.
     *
     * @param modes Peek modes.
     * @param filter Optional filter.
     * @return Value.
     * @throws GridCacheEntryRemovedException If entry has been removed.
     */
    @Nullable public V peek(Collection<GridCachePeekMode> modes, IgnitePredicate<Cache.Entry<K, V>>... filter)
        throws GridCacheEntryRemovedException;

    /**
     * Peeks into entry without loading value or updating statistics.
     *
     * @param mode Peek mode.
     * @param filter Optional filter.
     * @return Value.
     * @throws GridCacheEntryRemovedException If entry has been removed.
     * @throws GridCacheFilterFailedException If {@code failFast} is {@code true} and
     *      filter didn't pass.
     */
    @Nullable public V peekFailFast(GridCachePeekMode mode, IgnitePredicate<Cache.Entry<K, V>>... filter)
        throws GridCacheEntryRemovedException, GridCacheFilterFailedException;

    /**
     * @param failFast Fail-fast flag.
     * @param mode Peek mode.
     * @param filter Filter.
     * @param tx Transaction to peek value at (if mode is TX value).
     * @return Peeked value.
     * @throws IgniteCheckedException In case of error.
     * @throws GridCacheEntryRemovedException If removed.
     * @throws GridCacheFilterFailedException If filter failed.
     */
    @SuppressWarnings({"RedundantTypeArguments"})
    @Nullable public GridTuple<V> peek0(boolean failFast, GridCachePeekMode mode,
        @Nullable IgnitePredicate<Cache.Entry<K, V>>[] filter, @Nullable IgniteInternalTx<K, V> tx)
        throws GridCacheEntryRemovedException, GridCacheFilterFailedException, IgniteCheckedException;

    /**
     * This method overwrites current in-memory value with new value.
     * <p>
     * Note that this method is non-transactional and non-distributed and should almost
     * never be used. It is meant to be used when fixing some heurisitic error state.
     *
     * @param val Value to set.
     * @return Previous value.
     * @throws IgniteCheckedException If poke operation failed.
     * @throws GridCacheEntryRemovedException if entry was unexpectedly removed.
     */
    public V poke(V val) throws GridCacheEntryRemovedException, IgniteCheckedException;

    /**
     * Sets new value if current version is <tt>0</tt>
     *
     * @param val New value.
     * @param valBytes Value bytes.
     * @param ver Version to use.
     * @param ttl Time to live.
     * @param expireTime Expiration time.
     * @param preload Flag indicating whether entry is being preloaded.
     * @param topVer Topology version.
     * @param drType DR type.
     * @return {@code True} if initial value was set.
     * @throws IgniteCheckedException In case of error.
     * @throws GridCacheEntryRemovedException If entry was removed.
     */
    public boolean initialValue(V val, @Nullable byte[] valBytes, GridCacheVersion ver, long ttl, long expireTime,
        boolean preload, long topVer, GridDrType drType) throws IgniteCheckedException, GridCacheEntryRemovedException;

    /**
     * Sets new value if current version is <tt>0</tt> using swap entry data.
     * Note that this method does not update cache index.
     *
     * @param key Key.
     * @param unswapped Swap entry to set entry state from.
     * @return {@code True} if  initial value was set.
     * @throws IgniteCheckedException In case of error.
     * @throws GridCacheEntryRemovedException If entry was removed.
     */
    public boolean initialValue(K key, GridCacheSwapEntry<V> unswapped)
        throws IgniteCheckedException, GridCacheEntryRemovedException;

    /**
     * Create versioned entry for this cache entry.
     *
     * @return Versioned entry.
     * @throws IgniteCheckedException In case of error.
     */
    public GridCacheVersionedEntryEx<K, V> versionedEntry() throws IgniteCheckedException;

    /**
     * Sets new value if passed in version matches the current version
     * (used for read-through only).
     *
     * @param val New value.
     * @param curVer Version to match or {@code null} if match is not required.
     * @param newVer Version to set.
     * @return {@code True} if versioned matched.
     * @throws IgniteCheckedException If index could not be updated.
     * @throws GridCacheEntryRemovedException If entry was removed.
     */
    public boolean versionedValue(V val, @Nullable GridCacheVersion curVer, @Nullable GridCacheVersion newVer)
        throws IgniteCheckedException, GridCacheEntryRemovedException;

    /**
     * Checks if the candidate is either owner or pending.
     *
     * @param ver Candidate version to check.
     * @return {@code True} if the candidate is either owner or pending.
     * @throws GridCacheEntryRemovedException If entry was removed.
     */
    public boolean hasLockCandidate(GridCacheVersion ver) throws GridCacheEntryRemovedException;

    /**
     * Checks if the candidate is either owner or pending.
     *
     * @param threadId ThreadId.
     * @return {@code True} if the candidate is either owner or pending.
     * @throws GridCacheEntryRemovedException If entry was removed.
     */
    public boolean hasLockCandidate(long threadId) throws GridCacheEntryRemovedException;

    /**
     * @param exclude Exclude versions.
     * @return {@code True} if lock is owned by any thread or node.
     * @throws GridCacheEntryRemovedException If entry was removed.
     */
    public boolean lockedByAny(GridCacheVersion... exclude) throws GridCacheEntryRemovedException;

    /**
     * @return {@code True} if lock is owned by current thread.
     * @throws GridCacheEntryRemovedException If entry was removed.
     */
    public boolean lockedByThread() throws GridCacheEntryRemovedException;

    /**
     * @param lockVer Lock ID.
     * @param threadId Thread ID.
     * @return {@code True} if locked either locally or by thread.
     * @throws GridCacheEntryRemovedException If removed.
     */
    public boolean lockedLocallyByIdOrThread(GridCacheVersion lockVer, long threadId) throws GridCacheEntryRemovedException;

    /**
     *
     * @param lockVer Lock ID to check.
     * @return {@code True} if lock is owned by candidate.
     * @throws GridCacheEntryRemovedException If entry was removed.
     */
    public boolean lockedLocally(GridCacheVersion lockVer) throws GridCacheEntryRemovedException;

    /**
     * @param threadId Thread ID to check.
     * @param exclude Version to exclude from check.
     * @return {@code True} if lock is owned by given thread.
     * @throws GridCacheEntryRemovedException If entry was removed.
     */
    public boolean lockedByThread(long threadId, GridCacheVersion exclude) throws GridCacheEntryRemovedException;

    /**
     * @param threadId Thread ID to check.
     * @return {@code True} if lock is owned by given thread.
     * @throws GridCacheEntryRemovedException If entry was removed.
     */
    public boolean lockedByThread(long threadId) throws GridCacheEntryRemovedException;

    /**
     * @param ver Version to check for ownership.
     * @return {@code True} if owner has the specified version.
     * @throws GridCacheEntryRemovedException If entry was removed.
     */
    public boolean lockedBy(GridCacheVersion ver) throws GridCacheEntryRemovedException;

    /**
     * Will not fail for removed entries.
     *
     * @param threadId Thread ID to check.
     * @return {@code True} if lock is owned by given thread.
     */
    public boolean lockedByThreadUnsafe(long threadId);

    /**
     * @param ver Version to check for ownership.
     * @return {@code True} if owner has the specified version.
     */
    public boolean lockedByUnsafe(GridCacheVersion ver);

    /**
     *
     * @param lockVer Lock ID to check.
     * @return {@code True} if lock is owned by candidate.
     */
    public boolean lockedLocallyUnsafe(GridCacheVersion lockVer);

    /**
     * @param ver Lock version to check.
     * @return {@code True} if has candidate with given lock ID.
     */
    public boolean hasLockCandidateUnsafe(GridCacheVersion ver);

    /**
     * @param threadId Thread ID.
     * @return Local candidate.
     * @throws GridCacheEntryRemovedException If entry was removed.
     */
    @Nullable public GridCacheMvccCandidate<K> localCandidate(long threadId) throws GridCacheEntryRemovedException;

    /**
     * Gets all local candidates.
     *
     * @param exclude Versions to exclude from check.
     * @return All local candidates.
     * @throws GridCacheEntryRemovedException If entry was removed.
     */
    public Collection<GridCacheMvccCandidate<K>> localCandidates(@Nullable GridCacheVersion... exclude)
        throws GridCacheEntryRemovedException;

    /**
     * Gets all remote versions.
     *
     * @param exclude Exclude version.
     * @return All remote versions minus the excluded ones, if any.
     */
    public Collection<GridCacheMvccCandidate<K>> remoteMvccSnapshot(GridCacheVersion... exclude);

    /**
     * Gets lock candidate for given lock ID.
     *
     * @param ver Lock version.
     * @return Lock candidate for given ID.
     * @throws GridCacheEntryRemovedException If entry was removed.
     */
    @Nullable public GridCacheMvccCandidate<K> candidate(GridCacheVersion ver) throws GridCacheEntryRemovedException;

    /**
     * @param nodeId Node ID.
     * @param threadId Thread ID.
     * @return Candidate.
     * @throws GridCacheEntryRemovedException If entry was removed.
     */
    @Nullable public GridCacheMvccCandidate<K> candidate(UUID nodeId, long threadId)
        throws GridCacheEntryRemovedException;

    /**
     * @return Local owner.
     * @throws GridCacheEntryRemovedException If entry was removed.
     */
    @Nullable public GridCacheMvccCandidate<K> localOwner() throws GridCacheEntryRemovedException;

    /**
     * @param keyBytes Key bytes.
     * @throws GridCacheEntryRemovedException If entry was removed.
     */
    public void keyBytes(byte[] keyBytes) throws GridCacheEntryRemovedException;

    /**
     * @return Value bytes.
     * @throws GridCacheEntryRemovedException If entry was removed.
     */
    public GridCacheValueBytes valueBytes() throws GridCacheEntryRemovedException;

    /**
     * Gets cached serialized value bytes.
     *
     * @param ver Version for which to get value bytes.
     * @return Serialized value bytes.
     * @throws IgniteCheckedException If serialization failed.
     * @throws GridCacheEntryRemovedException If entry was removed.
     */
    @Nullable public GridCacheValueBytes valueBytes(@Nullable GridCacheVersion ver)
        throws IgniteCheckedException, GridCacheEntryRemovedException;

    /**
     * @return Expire time, without accounting for transactions or removals.
     */
    public long rawExpireTime();

    /**
     * @return Expiration time.
     * @throws GridCacheEntryRemovedException If entry was removed.
     */
    public long expireTime() throws GridCacheEntryRemovedException;

    /**
     * @return Expiration time. Does not check for entry obsolete flag.
     */
    public long expireTimeUnlocked();

    /**
     * Callback from ttl processor to cache entry indicating that entry is expired.
     *
     * @param obsoleteVer Version to set obsolete if entry is expired.
     * @return {@code True} if this entry was obsolete or became obsolete as a result of this call.
     */
    public boolean onTtlExpired(GridCacheVersion obsoleteVer);

    /**
     * @return Time to live, without accounting for transactions or removals.
     */
    public long rawTtl();

    /**
     * @return Time to live.
     * @throws GridCacheEntryRemovedException If entry was removed.
     */
    public long ttl() throws GridCacheEntryRemovedException;

    /**
     * @param ver Version.
     * @param ttl Time to live.
     */
    public void updateTtl(@Nullable GridCacheVersion ver, long ttl);

    /**
     * @return Value.
     * @throws IgniteCheckedException If failed to read from swap storage.
     */
    @Nullable public V unswap() throws IgniteCheckedException;

    /**
     * Unswap ignoring flags.
     *
     * @param ignoreFlags Whether to ignore swap flags.
     * @param needVal If {@code false} then do not need to deserialize value during unswap.
     * @return Value.
     * @throws IgniteCheckedException If failed.
     */
    @Nullable public V unswap(boolean ignoreFlags, boolean needVal) throws IgniteCheckedException;

    /**
     * Tests whether or not given metadata is set.
     *
     * @param name Name of the metadata to test.
     * @return Whether or not given metadata is set.
     */
    public boolean hasMeta(String name);

    /**
     * Gets metadata by name.
     *
     * @param name Metadata name.
     * @param <V> Type of the value.
     * @return Metadata value or {@code null}.
     */
    @Nullable public <V> V meta(String name);

    /**
     * Adds a new metadata.
     *
     * @param name Metadata name.
     * @param val Metadata value.
     * @param <V> Type of the value.
     * @return Metadata previously associated with given name, or
     *      {@code null} if there was none.
     */
    @Nullable public <V> V addMeta(String name, V val);

    /**
     * Adds given metadata value only if it was absent.
     *
     * @param name Metadata name.
     * @param val Value to add if it's not attached already.
     * @param <V> Type of the value.
     * @return {@code null} if new value was put, or current value if put didn't happen.
     */
    @Nullable public <V> V putMetaIfAbsent(String name, V val);

    /**
     * Adds given metadata value only if it was absent.
     *
     * @param name Metadata name.
     * @param c Factory closure to produce value to add if it's not attached already.
     *      Not that unlike {@link #addMeta(String, Object)} method the factory closure will
     *      not be called unless the value is required and therefore value will only be created
     *      when it is actually needed.
     * @param <V> Type of the value.
     * @return {@code null} if new value was put, or current value if put didn't happen.
     */
    @Nullable public <V> V putMetaIfAbsent(String name, Callable<V> c);

    /**
     * Replaces given metadata with new {@code newVal} value only if its current value
     * is equal to {@code curVal}. Otherwise, it is no-op.
     *
     * @param name Name of the metadata.
     * @param curVal Current value to check.
     * @param newVal New value.
     * @return {@code true} if replacement occurred, {@code false} otherwise.
     */
    public <V> boolean replaceMeta(String name, V curVal, V newVal);

    /**
     * Removes metadata by name.
     *
     * @param name Name of the metadata to remove.
     * @param <V> Type of the value.
     * @return Value of removed metadata or {@code null}.
     */
    @Nullable public <V> V removeMeta(String name);

    /**
     * Removes metadata only if its current value is equal to {@code val} passed in.
     *
     * @param name Name of metadata attribute.
     * @param val Value to compare.
     * @param <V> Value type.
     * @return {@code True} if value was removed, {@code false} otherwise.
     */
    public <V> boolean removeMeta(String name, V val);
}<|MERGE_RESOLUTION|>--- conflicted
+++ resolved
@@ -314,10 +314,6 @@
         UUID subjId,
         Object transformClo,
         String taskName,
-<<<<<<< HEAD
-=======
-        IgnitePredicate<Cache.Entry<K, V>>[] filter,
->>>>>>> 422ffb14
         @Nullable IgniteCacheExpiryPolicy expiryPlc)
         throws IgniteCheckedException, GridCacheEntryRemovedException, GridCacheFilterFailedException;
 
@@ -329,11 +325,7 @@
      * @throws IgniteCheckedException If reload failed.
      * @throws GridCacheEntryRemovedException If entry has been removed.
      */
-<<<<<<< HEAD
     @Nullable public V innerReload() throws IgniteCheckedException,
-=======
-    @Nullable public V innerReload(IgnitePredicate<Cache.Entry<K, V>>... filter) throws IgniteCheckedException,
->>>>>>> 422ffb14
         GridCacheEntryRemovedException;
 
     /**
