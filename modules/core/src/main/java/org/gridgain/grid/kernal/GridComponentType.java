--- conflicted
+++ resolved
@@ -17,22 +17,20 @@
  * Component type.
  */
 public enum GridComponentType {
-<<<<<<< HEAD
-    /** GGFS. */
-    COMP_GGFS("org.gridgain.grid.kernal.processors.ggfs.GridGgfsOpProcessor"),
-
-    /** Hadoop. */
-    COMP_HADOOP("org.gridgain.grid.kernal.processors.hadoop.GridHadoopOpProcessor");
-=======
     /** GGFS component. */
     COMP_GGFS(
         "org.gridgain.grid.kernal.processors.ggfs.GridGgfsNoopProcessor",
         "org.gridgain.grid.kernal.processors.ggfs.GridGgfsProcessor"
+    ),
+
+    /** Hadoop. */
+    COMP_HADOOP(
+        "org.gridgain.grid.kernal.processors.hadoop.GridHadoopNoopProcessor",
+        "org.gridgain.grid.kernal.processors.hadoop.GridHadoopProcessor"
     );
 
     /** No-op class name. */
     private final String noOpClsName;
->>>>>>> bda03883
 
     /** Class name. */
     private final String clsName;
