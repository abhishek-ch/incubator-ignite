--- conflicted
+++ resolved
@@ -1816,9 +1816,8 @@
      * @param objs Extra components.
      * @return Components provided in cache configuration which can implement {@link GridLifecycleAware} interface.
      */
-<<<<<<< HEAD
     private Iterable<Object> lifecycleAwares(GridCacheConfiguration ccfg, Object...objs) {
-        List<Object> ret = new ArrayList<>(6 + objs.length);
+        List<Object> ret = new ArrayList<>(7 + objs.length);
 
         ret.add(ccfg.getAffinity());
         ret.add(ccfg.getAffinityMapper());
@@ -1826,16 +1825,11 @@
         ret.add(ccfg.getEvictionFilter());
         ret.add(ccfg.getEvictionPolicy());
         ret.add(ccfg.getNearEvictionPolicy());
+        ret.add(ccfg.getInterceptor());
 
         Collections.addAll(ret, objs);
 
         return ret;
-=======
-    private Iterable<Object> lifecycleAwares(GridCacheConfiguration ccfg) {
-        return F.asList(ccfg.getAffinity(), ccfg.getAffinityMapper(), ccfg.getCloner(),
-            ccfg.getEvictionFilter(), ccfg.getEvictionPolicy(), ccfg.getNearEvictionPolicy(),
-            ccfg.getTransactionManagerLookup(), ccfg.getInterceptor());
->>>>>>> 8677d1fe
     }
 
     /**
