/*
 * Licensed to the Apache Software Foundation (ASF) under one or more
 * contributor license agreements.  See the NOTICE file distributed with
 * this work for additional information regarding copyright ownership.
 * The ASF licenses this file to You under the Apache License, Version 2.0
 * (the "License"); you may not use this file except in compliance with
 * the License.  You may obtain a copy of the License at
 *
 *      http://www.apache.org/licenses/LICENSE-2.0
 *
 * Unless required by applicable law or agreed to in writing, software
 * distributed under the License is distributed on an "AS IS" BASIS,
 * WITHOUT WARRANTIES OR CONDITIONS OF ANY KIND, either express or implied.
 * See the License for the specific language governing permissions and
 * limitations under the License.
 */

package org.gridgain.grid.kernal.processors.cache.transactions;

import org.apache.ignite.*;
import org.apache.ignite.cache.*;
import org.apache.ignite.lang.*;
import org.apache.ignite.transactions.*;
<<<<<<< HEAD
=======
import org.gridgain.grid.cache.*;
>>>>>>> 8795b0fd
import org.gridgain.grid.kernal.processors.cache.*;
import org.gridgain.grid.kernal.processors.timeout.*;
import org.gridgain.grid.util.lang.*;
import org.jetbrains.annotations.*;

import java.util.*;

/**
 * Transaction managed by cache ({@code 'Ex'} stands for external).
 */
<<<<<<< HEAD
public interface IgniteTxEx<K, V> extends IgniteMetadataAware, IgniteTx, GridTimeoutObject {
=======
public interface IgniteTxEx<K, V> extends IgniteTx, GridTimeoutObject {
>>>>>>> 8795b0fd
    /**
     *
     */
    @SuppressWarnings("PublicInnerClass")
    public enum FinalizationStatus {
        /** Transaction was not finalized yet. */
        NONE,

        /** Transaction is being finalized by user. */
        USER_FINISH,

        /** Recovery request is received, user finish requests should be ignored. */
        RECOVERY_WAIT,

        /** Transaction is being finalized by recovery procedure. */
        RECOVERY_FINISH
    }

    /**
     * @return Size of the transaction.
     */
    public int size();

    /**
     * @return {@code True} if transaction is allowed to use store.
     */
    public boolean storeEnabled();

    /**
     * @return {@code True} if transaction is allowed to use store and transactions spans one or more caches with
     *      store enabled.
     */
    public boolean storeUsed();

    /**
     * Checks if this is system cache transaction. System transactions are isolated from user transactions
     * because some of the public API methods may be invoked inside user transactions and internally start
     * system cache transactions.
     *
     * @return {@code True} if transaction is started for system cache.
     */
    public boolean system();

    /**
     * @return Last recorded topology version.
     */
    public long topologyVersion();

    /**
     * @return Flag indicating whether transaction is implicit with only one key.
     */
    public boolean implicitSingle();

    /**
     * @return Collection of cache IDs involved in this transaction.
     */
    public Collection<Integer> activeCacheIds();

    /**
     * Attempts to set topology version and returns the current value.
     * If topology version was previously set, then it's value will
     * be returned (but not updated).
     *
     * @param topVer Topology version.
     * @return Recorded topology version.
     */
    public long topologyVersion(long topVer);

    /**
     * @return {@code True} if transaction is empty.
     */
    public boolean empty();

    /**
     * @return {@code True} if transaction group-locked.
     */
    public boolean groupLock();

    /**
     * @return Group lock key if {@link #groupLock()} is {@code true}.
     */
    @Nullable public IgniteTxKey groupLockKey();

    /**
     * @return {@code True} if preparing flag was set with this call.
     */
    public boolean markPreparing();

    /**
     * @param status Finalization status to set.
     * @return {@code True} if could mark was set.
     */
    public boolean markFinalizing(FinalizationStatus status);

    /**
     * @param cacheCtx Cache context.
     * @param part Invalid partition.
     */
    public void addInvalidPartition(GridCacheContext<K, V> cacheCtx, int part);

    /**
     * @return Invalid partitions.
     */
    public Set<Integer> invalidPartitions();

    /**
     * Gets owned version for near remote transaction.
     *
     * @param key Key to get version for.
     * @return Owned version, if any.
     */
    @Nullable public GridCacheVersion ownedVersion(IgniteTxKey<K> key);

    /**
     * Gets ID of additional node involved. For example, in DHT case, other node is
     * near node ID.
     *
     * @return Parent node IDs.
     */
    @Nullable public UUID otherNodeId();

    /**
     * @return Event node ID.
     */
    public UUID eventNodeId();

    /**
     * Gets node ID which directly started this transaction. In case of DHT local transaction it will be
     * near node ID, in case of DHT remote transaction it will be primary node ID, in case of replicated remote
     * transaction it will be starter node ID.
     *
     * @return Originating node ID.
     */
    public UUID originatingNodeId();

    /**
     * @return Master node IDs.
     */
    public Collection<UUID> masterNodeIds();

    /**
     * @return Near transaction ID.
     */
    @Nullable public GridCacheVersion nearXidVersion();

    /**
     * @return Transaction nodes mapping (primary node -> related backup nodes).
     */
    @Nullable public Map<UUID, Collection<UUID>> transactionNodes();

    /**
     * @param entry Entry to check.
     * @return {@code True} if lock is owned.
     * @throws GridCacheEntryRemovedException If entry has been removed.
     */
    public boolean ownsLock(GridCacheEntryEx<K, V> entry) throws GridCacheEntryRemovedException;

    /**
     * @param entry Entry to check.
     * @return {@code True} if lock is owned.
     */
    public boolean ownsLockUnsafe(GridCacheEntryEx<K, V> entry);

    /**
     * For Partitioned caches, this flag is {@code false} for remote DHT and remote NEAR
     * transactions because serializability of transaction is enforced on primary node. All
     * other transaction types must enforce it.
     *
     * @return Enforce serializable flag.
     */
    public boolean enforceSerializable();

    /**
     * @return {@code True} if near transaction.
     */
    public boolean near();

    /**
     * @return {@code True} if DHT transaction.
     */
    public boolean dht();

    /**
     * @return {@code True} if dht colocated transaction.
     */
    public boolean colocated();

    /**
     * @return {@code True} if transaction is local, {@code false} if it's remote.
     */
    public boolean local();

    /**
     * @return {@code True} if transaction is replicated.
     */
    public boolean replicated();

    /**
     * @return Subject ID initiated this transaction.
     */
    public UUID subjectId();

    /**
     * Task name hash in case if transaction was initiated within task execution.
     *
     * @return Task name hash.
     */
    public int taskNameHash();

    /**
     * @return {@code True} if transaction is user transaction, which means:
     * <ul>
     *     <li>Explicit</li>
     *     <li>Local</li>
     *     <li>Not DHT</li>
     * </ul>
     */
    public boolean user();

    /**
     * @return {@code True} if transaction is configured with synchronous commit flag.
     */
    public boolean syncCommit();

    /**
     * @return {@code True} if transaction is configured with synchronous rollback flag.
     */
    public boolean syncRollback();

    /**
     * @param key Key to check.
     * @return {@code True} if key is present.
     */
    public boolean hasWriteKey(IgniteTxKey<K> key);

    /**
     * @return Read set.
     */
    public Set<IgniteTxKey<K>> readSet();

    /**
     * @return Write set.
     */
    public Set<IgniteTxKey<K>> writeSet();

    /**
     * @return All transaction entries.
     */
    public Collection<IgniteTxEntry<K, V>> allEntries();

    /**
     * @return Write entries.
     */
    public Collection<IgniteTxEntry<K, V>> writeEntries();

    /**
     * @return Read entries.
     */
    public Collection<IgniteTxEntry<K, V>> readEntries();

    /**
     * @return Transaction write map.
     */
    public Map<IgniteTxKey<K>, IgniteTxEntry<K, V>> writeMap();

    /**
     * @return Transaction read map.
     */
    public Map<IgniteTxKey<K>, IgniteTxEntry<K, V>> readMap();

    /**
     * Gets pessimistic recovery writes, i.e. values that have never been sent to remote nodes with lock requests.
     *
     * @return Collection of recovery writes.
     */
    public Collection<IgniteTxEntry<K, V>> recoveryWrites();

    /**
     * Gets a list of entries that needs to be locked on the next step of prepare stage of
     * optimistic transaction.
     *
     * @return List of tx entries for optimistic locking.
     */
    public Collection<IgniteTxEntry<K, V>> optimisticLockEntries();

    /**
     * Seals transaction for updates.
     */
    public void seal();

    /**
     * @param key Key for the entry.
     * @return Entry for the key (either from write set or read set).
     */
    @Nullable public IgniteTxEntry<K, V> entry(IgniteTxKey<K> key);

    /**
     * @param ctx Cache context.
     * @param failFast Fail-fast flag.
     * @param key Key to look up.
     * @param filter Filter to check.
     * @return Current value for the key within transaction.
     * @throws GridCacheFilterFailedException If filter failed and failFast is {@code true}.
     */
     @Nullable public GridTuple<V> peek(
         GridCacheContext<K, V> ctx,
         boolean failFast,
         K key,
         @Nullable IgnitePredicate<GridCacheEntry<K, V>>[] filter) throws GridCacheFilterFailedException;

    /**
     * @return Start version.
     */
    public GridCacheVersion startVersion();

    /**
     * @return Transaction version.
     */
    public GridCacheVersion xidVersion();

    /**
     * @return Version created at commit time.
     */
    public GridCacheVersion commitVersion();

    /**
     * @param commitVer Commit version.
     * @return {@code True} if version was set.
     */
    public boolean commitVersion(GridCacheVersion commitVer);

    /**
     * @return End version (a.k.a. <tt>'tnc'</tt> or <tt>'transaction number counter'</tt>)
     *      assigned to this transaction at the end of write phase.
     */
    public GridCacheVersion endVersion();

    /**
     * Prepare state.
     *
     * @throws IgniteCheckedException If failed.
     */
    public void prepare() throws IgniteCheckedException;

    /**
     * Prepare stage.
     *
     * @return Future for prepare step.
     */
    public IgniteFuture<IgniteTxEx<K, V>> prepareAsync();

    /**
     * @param endVer End version (a.k.a. <tt>'tnc'</tt> or <tt>'transaction number counter'</tt>)
     *      assigned to this transaction at the end of write phase.
     */
    public void endVersion(GridCacheVersion endVer);

    /**
     * @return Transaction write version. For all transactions except DHT transactions, will be equal to
     *      {@link #xidVersion()}.
     */
    public GridCacheVersion writeVersion();

    /**
     * Sets write version.
     *
     * @param ver Write version.
     */
    public void writeVersion(GridCacheVersion ver);

    /**
     * @return Future for transaction completion.
     */
    public IgniteFuture<IgniteTx> finishFuture();

    /**
     * @param state Transaction state.
     * @return {@code True} if transition was valid, {@code false} otherwise.
     */
    public boolean state(IgniteTxState state);

    /**
     * @param invalidate Invalidate flag.
     */
    public void invalidate(boolean invalidate);

    /**
     * @param sysInvalidate System invalidate flag.
     */
    public void systemInvalidate(boolean sysInvalidate);

    /**
     * @return System invalidate flag.
     */
    public boolean isSystemInvalidate();

    /**
     * Asynchronously rollback this transaction.
     *
     * @return Rollback future.
     */
    public IgniteFuture<IgniteTx> rollbackAsync();

    /**
     * Asynchronously commits this transaction by initiating {@code two-phase-commit} process.
     *
     * @return Future for commit operation.
     */
    public IgniteFuture<IgniteTx> commitAsync();

    /**
     * Callback invoked whenever there is a lock that has been acquired
     * by this transaction for any of the participating entries.
     *
     * @param entry Cache entry.
     * @param owner Lock candidate that won ownership of the lock.
     * @return {@code True} if transaction cared about notification.
     */
    public boolean onOwnerChanged(GridCacheEntryEx<K, V> entry, GridCacheMvccCandidate<K> owner);

    /**
     * @return {@code True} if transaction timed out.
     */
    public boolean timedOut();

    /**
     * @return {@code True} if transaction had completed successfully or unsuccessfully.
     */
    public boolean done();

    /**
     * @return {@code True} for OPTIMISTIC transactions.
     */
    public boolean optimistic();

    /**
     * @return {@code True} for PESSIMISTIC transactions.
     */
    public boolean pessimistic();

    /**
     * @return {@code True} if read-committed.
     */
    public boolean readCommitted();

    /**
     * @return {@code True} if repeatable-read.
     */
    public boolean repeatableRead();

    /**
     * @return {@code True} if serializable.
     */
    public boolean serializable();

    /**
     * Checks whether given key has been removed within transaction.
     *
     * @param key Key to check.
     * @return {@code True} if key has been removed.
     */
    public boolean removed(IgniteTxKey<K> key);

    /**
     * Gets allowed remaining time for this transaction.
     *
     * @return Remaining time.
     * @throws IgniteTxTimeoutException If transaction timed out.
     */
    public long remainingTime() throws IgniteTxTimeoutException;

    /**
     * @return Alternate transaction versions.
     */
    public Collection<GridCacheVersion> alternateVersions();

    /**
     * @return {@code True} if transaction needs completed versions for processing.
     */
    public boolean needsCompletedVersions();

    /**
     * @param base Base for committed versions.
     * @param committed Committed transactions relative to base.
     * @param rolledback Rolled back transactions relative to base.
     */
    public void completedVersions(GridCacheVersion base, Collection<GridCacheVersion> committed,
        Collection<GridCacheVersion> rolledback);

    /**
     * @return {@code True} if transaction has at least one internal entry.
     */
    public boolean internal();

    /**
     * @return {@code True} if transaction is a one-phase-commit transaction.
     */
    public boolean onePhaseCommit();

    /**
     * @return {@code True} if transaction has transform entries. This flag will be only set for local
     *      transactions.
     */
    public boolean hasTransforms();
}<|MERGE_RESOLUTION|>--- conflicted
+++ resolved
@@ -21,10 +21,6 @@
 import org.apache.ignite.cache.*;
 import org.apache.ignite.lang.*;
 import org.apache.ignite.transactions.*;
-<<<<<<< HEAD
-=======
-import org.gridgain.grid.cache.*;
->>>>>>> 8795b0fd
 import org.gridgain.grid.kernal.processors.cache.*;
 import org.gridgain.grid.kernal.processors.timeout.*;
 import org.gridgain.grid.util.lang.*;
@@ -35,11 +31,7 @@
 /**
  * Transaction managed by cache ({@code 'Ex'} stands for external).
  */
-<<<<<<< HEAD
-public interface IgniteTxEx<K, V> extends IgniteMetadataAware, IgniteTx, GridTimeoutObject {
-=======
 public interface IgniteTxEx<K, V> extends IgniteTx, GridTimeoutObject {
->>>>>>> 8795b0fd
     /**
      *
      */
