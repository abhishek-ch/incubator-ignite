--- conflicted
+++ resolved
@@ -86,16 +86,10 @@
     /**
      * @param nodeId Node ID (provided only if versions of local and remote nodes are different).
      * @param msg Message to send.
-<<<<<<< HEAD
-     * @throws GridException If failed.
+     * @throws IgniteCheckedException If failed.
      * @return {@code True} if should try to resend message.
      */
-    boolean sendMessage(@Nullable UUID nodeId, GridTcpCommunicationMessageAdapter msg) throws GridException;
-=======
-     * @throws IgniteCheckedException If failed.
-     */
-    void sendMessage(@Nullable UUID nodeId, GridTcpCommunicationMessageAdapter msg) throws IgniteCheckedException;
->>>>>>> 52f2b400
+    boolean sendMessage(@Nullable UUID nodeId, GridTcpCommunicationMessageAdapter msg) throws IgniteCheckedException;
 
     /**
      * @param timeout Timeout.
