--- conflicted
+++ resolved
@@ -22,11 +22,8 @@
     using GridGain.Client;
     using GridGain.Client.Impl.Message;
     using GridGain.Client.Impl.Portable;
-<<<<<<< HEAD
     using GridGain.Client.Impl.Query;
-=======
     using GridGain.Client.Portable;
->>>>>>> a52cb294
     using GridGain.Client.Util;
     using GridGain.Client.Ssl;
 
