<?xml version="1.0" encoding="UTF-8"?>

<!--
    _________        _____ __________________        _____
    __  ____/___________(_)______  /__  ____/______ ____(_)_______
    _  / __  __  ___/__  / _  __  / _  / __  _  __ `/__  / __  __ \
    / /_/ /  _  /    _  /  / /_/ /  / /_/ /  / /_/ / _  /  _  / / /
    \____/   /_/     /_/   \_,__/   \____/   \__,_/  /_/   /_/ /_/

    Copyright (C) GridGain Systems. All Rights Reserved.
-->
<!--
    POM file.
-->
<project
    xmlns="http://maven.apache.org/POM/4.0.0"
    xmlns:xsi="http://www.w3.org/2001/XMLSchema-instance"
    xsi:schemaLocation="http://maven.apache.org/POM/4.0.0 http://maven.apache.org/xsd/maven-4.0.0.xsd">
    <modelVersion>4.0.0</modelVersion>

    <properties>
<<<<<<< HEAD
        <gridgain.version>6.2.1-p1</gridgain.version>
        <gridgain.edition>platform</gridgain.edition>
        <hadoop.version>2.4.0</hadoop.version>
=======
        <gridgain.version>6.5.1</gridgain.version>
        <gridgain.edition>fabric</gridgain.edition>
        <hadoop.version>2.4.1</hadoop.version>
        <spring.version>4.1.0.RELEASE</spring.version>
>>>>>>> cbb6a707
        <project.build.sourceEncoding>UTF-8</project.build.sourceEncoding>
        <maven.build.timestamp.format>MMMM d yyyy</maven.build.timestamp.format>
        <doxygen.exec>doxygen</doxygen.exec>
        <git.exec>git</git.exec>
    </properties>

    <groupId>org.gridgain</groupId>
    <artifactId>gridgain</artifactId>
    <version>${gridgain.version}</version>
    <packaging>pom</packaging>

    <modules>
        <module>modules/core</module>
        <module>modules/hadoop</module>
        <module>modules/extdata/p2p</module>
        <module>modules/extdata/uri</module>
        <module>modules/clients</module>
        <module>examples</module>
        <module>modules/scalar</module>
        <module>modules/visor-console</module>
        <module>modules/visor-plugins</module>
        <module>modules/visor-trial</module>
        <module>modules/jdk8-backport</module>
        <module>modules/tools</module>
        <module>modules/spring</module>
        <module>modules/hibernate</module>
        <module>modules/web</module>
        <module>modules/aop</module>
        <module>modules/urideploy</module>
        <module>modules/indexing</module>
        <module>modules/ssh</module>
        <module>modules/rest-http</module>
        <module>modules/email</module>
        <module>modules/jta</module>
        <module>modules/aws</module>
        <module>modules/schedule</module>
        <module>modules/log4j</module>
        <module>modules/slf4j</module>
        <module>modules/jcl</module>
    </modules>

    <dependencyManagement>
        <dependencies>
            <dependency>
                <groupId>log4j</groupId>
                <artifactId>log4j</artifactId>
                <version>1.2.17</version>
                <exclusions>
                    <exclusion>
                        <groupId>com.sun.jdmk</groupId>
                        <artifactId>jmxtools</artifactId>
                    </exclusion>
                    <exclusion>
                        <groupId>com.sun.jmx</groupId>
                        <artifactId>jmxri</artifactId>
                    </exclusion>
                </exclusions>
            </dependency>
        </dependencies>
    </dependencyManagement>

    <dependencies>
        <dependency>
            <groupId>junit</groupId>
            <artifactId>junit</artifactId>
            <version>4.11</version>
            <scope>test</scope>
        </dependency>

        <dependency>
            <groupId>log4j</groupId>
            <artifactId>log4j</artifactId>
            <scope>test</scope>
        </dependency>

        <dependency>
            <groupId>commons-collections</groupId>
            <artifactId>commons-collections</artifactId>
            <version>3.2.1</version>
            <scope>test</scope>
        </dependency>

        <dependency>
            <groupId>commons-io</groupId>
            <artifactId>commons-io</artifactId>
            <version>2.4</version>
            <scope>test</scope>
        </dependency>

        <dependency>
            <groupId>org.eclipse.jetty</groupId>
            <artifactId>jetty-http</artifactId>
            <version>9.0.5.v20130815</version>
            <scope>test</scope>
        </dependency>

        <dependency>
            <groupId>org.eclipse.jetty</groupId>
            <artifactId>jetty-server</artifactId>
            <version>9.0.5.v20130815</version>
            <scope>test</scope>
        </dependency>

        <dependency>
            <groupId>org.eclipse.jetty</groupId>
            <artifactId>jetty-util</artifactId>
            <version>9.0.5.v20130815</version>
            <scope>test</scope>
        </dependency>

        <dependency>
            <groupId>org.springframework</groupId>
            <artifactId>spring-core</artifactId>
            <version>${spring.version}</version>
            <scope>test</scope>
        </dependency>

        <dependency>
            <groupId>org.springframework</groupId>
            <artifactId>spring-aop</artifactId>
            <version>${spring.version}</version>
            <scope>test</scope>
        </dependency>

        <dependency>
            <groupId>org.springframework</groupId>
            <artifactId>spring-beans</artifactId>
            <version>${spring.version}</version>
            <scope>test</scope>
        </dependency>

        <dependency>
            <groupId>org.springframework</groupId>
            <artifactId>spring-context</artifactId>
            <version>${spring.version}</version>
            <scope>test</scope>
        </dependency>

        <dependency>
            <groupId>org.springframework</groupId>
            <artifactId>spring-expression</artifactId>
            <version>${spring.version}</version>
            <scope>test</scope>
        </dependency>

        <dependency>
            <groupId>org.springframework</groupId>
            <artifactId>spring-tx</artifactId>
            <version>${spring.version}</version>
            <scope>test</scope>
        </dependency>

        <dependency>
            <groupId>com.beust</groupId>
            <artifactId>jcommander</artifactId>
            <version>1.30</version>
            <scope>test</scope>
        </dependency>
    </dependencies>

    <build>
        <plugins>
            <plugin>
                <artifactId>maven-compiler-plugin</artifactId>
                <version>3.1</version>
                <configuration>
                    <source>1.7</source>
                    <target>1.7</target>
                </configuration>
            </plugin>

            <plugin>
                <groupId>org.apache.maven.plugins</groupId>
                <artifactId>maven-javadoc-plugin</artifactId>
                <version>2.9.1</version>
                <executions>
                    <execution>
                        <id>module-javadoc</id>
                        <goals>
                            <goal>jar</goal>
                        </goals>
                        <phase>package</phase>
                        <configuration>
                            <taglets>
                                <taglet>
                                    <tagletClass>org.gridgain.grid.tools.javadoc.GridLinkTaglet</tagletClass>
                                    <tagletArtifact>
                                        <groupId>org.gridgain</groupId>
                                        <artifactId>gridgain-tools</artifactId>
                                        <version>${gridgain.version}</version>
                                    </tagletArtifact>
                                </taglet>
                            </taglets>
                            <doctitle>GridGain ${gridgain.version}</doctitle>
                            <windowtitle>GridGain ${gridgain.version}</windowtitle>
                            <breakiterator>true</breakiterator>
                            <verbose>true</verbose>
                            <show>protected</show>
                            <use>true</use>
                            <author>false</author>
                            <version>false</version>
                            <source>1.7</source>
                            <links>
                                <link>http://docs.oracle.com/javase/7/docs/api/</link>
                                <link>http://hadoop.apache.org/docs/current/api/</link>
                            </links>
                            <stylesheetfile>assembly/docfiles/javadoc.css</stylesheetfile>
                            <groups>
                                <group>
                                    <title>Common Grid APIs</title>
                                    <packages>org.gridgain.grid:org.gridgain.grid.spi:org.gridgain.grid.lang:org.gridgain.grid.resources:org.gridgain.grid.thread:org.gridgain.grid.product:org.gridgain.grid.scheduler</packages>
                                </group>
                                <group>
                                    <title>Messaging APIs</title>
                                    <packages>org.gridgain.grid.messaging</packages>
                                </group>
                                <group>
                                    <title>Event Notification APIs</title>
                                    <packages>org.gridgain.grid.events</packages>
                                </group>
                                <group>
                                    <title>Compute Grid APIs</title>
                                    <packages>org.gridgain.grid.compute:org.gridgain.grid.compute.gridify</packages>
                                </group>
                                <group>
                                    <title>Data Grid APIs</title>
                                    <packages>org.gridgain.grid.cache:org.gridgain.grid.cache.datastructures:org.gridgain.grid.cache.cloner:org.gridgain.grid.cache.store:org.gridgain.grid.cache.store.hibernate:org.gridgain.grid.cache.store.jdbc:org.gridgain.grid.cache.query:org.gridgain.grid.cache.affinity:org.gridgain.grid.cache.affinity.consistenthash:org.gridgain.grid.cache.affinity.rendezvous:org.gridgain.grid.cache.affinity.fair:org.gridgain.grid.cache.eviction:org.gridgain.grid.cache.eviction.fifo:org.gridgain.grid.cache.eviction.ggfs:org.gridgain.grid.cache.eviction.lru:org.gridgain.grid.cache.eviction.random:org.gridgain.grid.cache.jta:org.gridgain.grid.cache.jta.jndi:org.gridgain.grid.cache.jta.reflect:org.gridgain.grid.cache.websession:org.gridgain.grid.cache.hibernate:org.gridgain.grid.dataload</packages>
                                </group>
                                <group>
                                    <title>Hadoop Accelerator APIs</title>
                                    <packages>org.gridgain.grid.ggfs:org.gridgain.grid.ggfs.hadoop:org.gridgain.grid.ggfs.hadoop.v1:org.gridgain.grid.ggfs.hadoop.v2:org.gridgain.grid.ggfs.mapreduce:org.gridgain.grid.ggfs.mapreduce.records:org.gridgain.grid.hadoop</packages>
                                </group>
                                <group>
                                    <title>Streaming APIs</title>
                                    <packages>org.gridgain.grid.streamer:org.gridgain.grid.streamer.router:org.gridgain.grid.streamer.window:org.gridgain.grid.streamer.index:org.gridgain.grid.streamer.index.hash:org.gridgain.grid.streamer.index.tree</packages>
                                </group>
                                <group>
                                    <title>Security APIs</title>
                                    <packages>org.gridgain.grid.security</packages>
                                </group>
                                <group>
                                    <title>Distributed Services APIs</title>
                                    <packages>org.gridgain.grid.service</packages>
                                </group>
                                <group>
                                    <title>JDBC Driver</title>
                                    <packages>org.gridgain.jdbc</packages>
                                </group>
                                <group>
                                    <title>SPI: CheckPoint</title>
                                    <packages>org.gridgain.grid.spi.checkpoint:org.gridgain.grid.spi.checkpoint.jdbc:org.gridgain.grid.spi.checkpoint.s3:org.gridgain.grid.spi.checkpoint.cache:org.gridgain.grid.spi.checkpoint.noop:org.gridgain.grid.spi.checkpoint.sharedfs</packages>
                                </group>
                                <group>
                                    <title>SPI: Collision</title>
                                    <packages>org.gridgain.grid.spi.collision:org.gridgain.grid.spi.collision.fifoqueue:org.gridgain.grid.spi.collision.jobstealing:org.gridgain.grid.spi.collision.noop:org.gridgain.grid.spi.collision.priorityqueue</packages>
                                </group>
                                <group>
                                    <title>SPI: Indexing</title>
                                    <packages>org.gridgain.grid.spi.indexing:org.gridgain.grid.spi.indexing.h2</packages>
                                </group>
                                <group>
                                    <title>SPI: Load Balancing</title>
                                    <packages>org.gridgain.grid.spi.loadbalancing:org.gridgain.grid.spi.loadbalancing.adaptive:org.gridgain.grid.spi.loadbalancing.weightedrandom:org.gridgain.grid.spi.loadbalancing.roundrobin</packages>
                                </group>
                                <group>
                                    <title>SPI: Communication</title>
                                    <packages>org.gridgain.grid.spi.communication:org.gridgain.grid.spi.communication.tcp</packages>
                                </group>
                                <group>
                                    <title>SPI: Deployment</title>
                                    <packages>org.gridgain.grid.spi.deployment:org.gridgain.grid.spi.deployment.local:org.gridgain.grid.spi.deployment.uri</packages>
                                </group>
                                <group>
                                    <title>SPI: Swap Space</title>
                                    <packages>org.gridgain.grid.spi.swapspace:org.gridgain.grid.spi.swapspace.file:org.gridgain.grid.spi.swapspace.noop</packages>
                                </group>
                                <group>
                                    <title>SPI: Discovery</title>
                                    <packages>org.gridgain.grid.spi.discovery:org.gridgain.grid.spi.discovery.tcp:org.gridgain.grid.spi.discovery.tcp.ipfinder:org.gridgain.grid.spi.discovery.tcp.ipfinder.s3:org.gridgain.grid.spi.discovery.tcp.ipfinder.jdbc:org.gridgain.grid.spi.discovery.tcp.ipfinder.sharedfs:org.gridgain.grid.spi.discovery.tcp.ipfinder.multicast:org.gridgain.grid.spi.discovery.tcp.ipfinder.vm:org.gridgain.grid.spi.discovery.tcp.metricsstore:org.gridgain.grid.spi.discovery.tcp.metricsstore.s3:org.gridgain.grid.spi.discovery.tcp.metricsstore.jdbc:org.gridgain.grid.spi.discovery.tcp.metricsstore.sharedfs:org.gridgain.grid.spi.discovery.tcp.metricsstore.vm</packages>
                                </group>
                                <group>
                                    <title>SPI: Failover</title>
                                    <packages>org.gridgain.grid.spi.failover:org.gridgain.grid.spi.failover.never:org.gridgain.grid.spi.failover.jobstealing:org.gridgain.grid.spi.failover.always</packages>
                                </group>
                                <group>
                                    <title>SPI: Event Storage</title>
                                    <packages>org.gridgain.grid.spi.eventstorage:org.gridgain.grid.spi.eventstorage.memory</packages>
                                </group>
                                <group>
                                    <title>Segmentation Detection</title>
                                    <packages>org.gridgain.grid.segmentation</packages>
                                </group>
                                <group>
                                    <title>Logging</title>
                                    <packages>org.gridgain.grid.logger:org.gridgain.grid.logger.log4j:org.gridgain.grid.logger.java:org.gridgain.grid.logger.tomcat:org.gridgain.grid.logger.jcl:org.gridgain.grid.logger.slf4j:org.gridgain.grid.logger.jboss</packages>
                                </group>
                                <group>
                                    <title>Loaders</title>
                                    <packages>org.gridgain.grid.startup:org.gridgain.grid.startup.cmdline:org.gridgain.grid.startup.servlet:org.gridgain.grid.startup.tomcat</packages>
                                </group>
                                <group>
                                    <title>Marshallers</title>
                                    <packages>org.gridgain.grid.marshaller:org.gridgain.grid.marshaller.optimized:org.gridgain.grid.marshaller.jdk</packages>
                                </group>
                            </groups>
                            <header>
                                <![CDATA[
                                    GridGain - In-Memory Computing
                                ]]>
                            </header>
                            <bottom>
                                <![CDATA[
                                    <table width="100%" border="0" cellspacing=0 cellpadding=0 style="padding: 5px">
                                    <tr>
                                        <td>
                                            <table style="padding-left: 0; margin: 0">
                                                <tbody style="padding: 0; margin: 0">
                                                    <tr style="padding: 0; margin: 0">
                                                        <td>
                                                            <a target=_blank href="http://www.gridgain.com/"><nobr>2014 Copyright &#169; GridGain Systems</nobr></a>
                                                        </td>
                                                    </tr>
                                                </tbody>
                                            </table>
                                        </td>
                                        <td width="100%" align="right" valign="center">
                                            <table border=0 cellspacing=0 cellpadding=0>
                                            <tr>
                                                <td>
                                                    <nobr>Follow us:&nbsp;&nbsp;</nobr>
                                                </td>
                                                <td style="padding-right: 5px">
                                                    <a class='img_link' target=twitter href='http://www.twitter.com/gridgain'>
                                                        <img border=0 align=absmiddle src='http://www.gridgain.com/images/twitter_bw.png' alt='Follow GridGain on Twitter'/>
                                                    </a>
                                                </td>
                                                <td style="padding-right: 5px">
                                                    <a class='img_link' target=vimeo href='http://www.vimeo.com/gridgain'>
                                                        <img border=0 align=absmiddle src='http://www.gridgain.com/images/vimeo_bw.png' alt='Follow GridGain on Vimeo'/>
                                                    </a>
                                                </td>
                                            </tr>
                                            </table>
                                        </td>
                                    </tr>
                                    <tr>
                                        <td colspan="2" valign="top" align="left">
                                            <table style="padding-left: 0; margin: 0">
                                                <tbody style="padding: 0; margin: 0">
                                                    <tr style="padding: 0; margin: 0">
                                                        <td>
                                                            <b>GridGain Fabric</b>
                                                        </td>
                                                        <td>:&nbsp;&nbsp;
                                                            ver. <strong>${gridgain.version}</strong>
                                                        </td>
                                                    </tr>
                                                    <tr style="padding: 0; margin: 0">
                                                        <td>
                                                            <b>Release Date</b>
                                                        </td>
                                                        <td>:&nbsp;&nbsp;
                                                            ${maven.build.timestamp}
                                                        </td>
                                                    </tr>
                                                </tbody>
                                            </table>
                                        </td>
                                    </tr>
                                    </table>
                                ]]>
                            </bottom>
                        </configuration>
                    </execution>

                    <execution>
                        <id>core-javadoc</id>
                        <goals>
                            <goal>aggregate</goal>
                        </goals>
                        <phase>prepare-package</phase>
                        <configuration>
                            <taglets>
                                <taglet>
                                    <tagletClass>org.gridgain.grid.tools.javadoc.GridLinkTaglet</tagletClass>
                                    <tagletArtifact>
                                        <groupId>org.gridgain</groupId>
                                        <artifactId>gridgain-tools</artifactId>
                                        <version>${gridgain.version}</version>
                                    </tagletArtifact>
                                </taglet>
                            </taglets>
                            <reportOutputDirectory>target/javadoc</reportOutputDirectory>
                            <destDir>core</destDir>
                            <doctitle>GridGain ${gridgain.version}</doctitle>
                            <windowtitle>GridGain ${gridgain.version}</windowtitle>
                            <breakiterator>true</breakiterator>
                            <verbose>true</verbose>
                            <show>protected</show>
                            <use>true</use>
                            <author>false</author>
                            <version>false</version>
                            <source>1.7</source>
                            <links>
                                <link>http://docs.oracle.com/javase/7/docs/api/</link>
                                <link>http://hadoop.apache.org/docs/current/api/</link>
                            </links>
                            <stylesheetfile>assembly/docfiles/javadoc.css</stylesheetfile>
                            <excludePackageNames>com.*:org.jetbrains.*:org.pcollections:*.jdk8:*.tests:*.tools:*.typedef:*.examples:*.client:*.kernal:*.util:*.dr:*.compute.gridify.aop:*.spi.authentication:*.spi.securesession:*.spi.discovery.tcp.messages:*.spi.discovery.tcp.internal:*.spi.deployment.uri.scanners:*.spi.deployment.uri.tasks:*.spi.indexing.h2.opt:org.gridgain.grid.portables</excludePackageNames>
                            <groups>
                                <group>
                                    <title>Common Grid APIs</title>
                                    <packages>org.gridgain.grid:org.gridgain.grid.spi:org.gridgain.grid.lang:org.gridgain.grid.resources:org.gridgain.grid.thread:org.gridgain.grid.product:org.gridgain.grid.scheduler</packages>
                                </group>
                                <group>
                                    <title>Messaging APIs</title>
                                    <packages>org.gridgain.grid.messaging</packages>
                                </group>
                                <group>
                                    <title>Event Notification APIs</title>
                                    <packages>org.gridgain.grid.events</packages>
                                </group>
                                <group>
                                    <title>Compute Grid APIs</title>
                                    <packages>org.gridgain.grid.compute:org.gridgain.grid.compute.gridify</packages>
                                </group>
                                <group>
                                    <title>Data Grid APIs</title>
                                    <packages>org.gridgain.grid.cache:org.gridgain.grid.cache.datastructures:org.gridgain.grid.cache.cloner:org.gridgain.grid.cache.store:org.gridgain.grid.cache.store.hibernate:org.gridgain.grid.cache.store.jdbc:org.gridgain.grid.cache.query:org.gridgain.grid.cache.affinity:org.gridgain.grid.cache.affinity.consistenthash:org.gridgain.grid.cache.affinity.rendezvous:org.gridgain.grid.cache.affinity.fair:org.gridgain.grid.cache.eviction:org.gridgain.grid.cache.eviction.fifo:org.gridgain.grid.cache.eviction.ggfs:org.gridgain.grid.cache.eviction.lru:org.gridgain.grid.cache.eviction.random:org.gridgain.grid.cache.jta:org.gridgain.grid.cache.jta.jndi:org.gridgain.grid.cache.jta.reflect:org.gridgain.grid.cache.websession:org.gridgain.grid.cache.hibernate:org.gridgain.grid.dataload</packages>
                                </group>
                                <group>
                                    <title>Hadoop Accelerator APIs</title>
                                    <packages>org.gridgain.grid.ggfs:org.gridgain.grid.ggfs.hadoop:org.gridgain.grid.ggfs.hadoop.v1:org.gridgain.grid.ggfs.hadoop.v2:org.gridgain.grid.ggfs.mapreduce:org.gridgain.grid.ggfs.mapreduce.records:org.gridgain.grid.hadoop</packages>
                                </group>
                                <group>
                                    <title>Streaming APIs</title>
                                    <packages>org.gridgain.grid.streamer:org.gridgain.grid.streamer.router:org.gridgain.grid.streamer.window:org.gridgain.grid.streamer.index:org.gridgain.grid.streamer.index.hash:org.gridgain.grid.streamer.index.tree</packages>
                                </group>
                                <group>
                                    <title>Security APIs</title>
                                    <packages>org.gridgain.grid.security</packages>
                                </group>
                                <group>
                                    <title>Distributed Services APIs</title>
                                    <packages>org.gridgain.grid.service</packages>
                                </group>
                                <group>
                                    <title>JDBC Driver</title>
                                    <packages>org.gridgain.jdbc</packages>
                                </group>
                                <group>
                                    <title>SPI: CheckPoint</title>
                                    <packages>org.gridgain.grid.spi.checkpoint:org.gridgain.grid.spi.checkpoint.jdbc:org.gridgain.grid.spi.checkpoint.s3:org.gridgain.grid.spi.checkpoint.cache:org.gridgain.grid.spi.checkpoint.noop:org.gridgain.grid.spi.checkpoint.sharedfs</packages>
                                </group>
                                <group>
                                    <title>SPI: Collision</title>
                                    <packages>org.gridgain.grid.spi.collision:org.gridgain.grid.spi.collision.fifoqueue:org.gridgain.grid.spi.collision.jobstealing:org.gridgain.grid.spi.collision.noop:org.gridgain.grid.spi.collision.priorityqueue</packages>
                                </group>
                                <group>
                                    <title>SPI: Indexing</title>
                                    <packages>org.gridgain.grid.spi.indexing:org.gridgain.grid.spi.indexing.h2</packages>
                                </group>
                                <group>
                                    <title>SPI: Load Balancing</title>
                                    <packages>org.gridgain.grid.spi.loadbalancing:org.gridgain.grid.spi.loadbalancing.adaptive:org.gridgain.grid.spi.loadbalancing.weightedrandom:org.gridgain.grid.spi.loadbalancing.roundrobin</packages>
                                </group>
                                <group>
                                    <title>SPI: Communication</title>
                                    <packages>org.gridgain.grid.spi.communication:org.gridgain.grid.spi.communication.tcp</packages>
                                </group>
                                <group>
                                    <title>SPI: Deployment</title>
                                    <packages>org.gridgain.grid.spi.deployment:org.gridgain.grid.spi.deployment.local:org.gridgain.grid.spi.deployment.uri</packages>
                                </group>
                                <group>
                                    <title>SPI: Swap Space</title>
                                    <packages>org.gridgain.grid.spi.swapspace:org.gridgain.grid.spi.swapspace.file:org.gridgain.grid.spi.swapspace.noop</packages>
                                </group>
                                <group>
                                    <title>SPI: Discovery</title>
                                    <packages>org.gridgain.grid.spi.discovery:org.gridgain.grid.spi.discovery.tcp:org.gridgain.grid.spi.discovery.tcp.ipfinder:org.gridgain.grid.spi.discovery.tcp.ipfinder.s3:org.gridgain.grid.spi.discovery.tcp.ipfinder.jdbc:org.gridgain.grid.spi.discovery.tcp.ipfinder.sharedfs:org.gridgain.grid.spi.discovery.tcp.ipfinder.multicast:org.gridgain.grid.spi.discovery.tcp.ipfinder.vm:org.gridgain.grid.spi.discovery.tcp.metricsstore:org.gridgain.grid.spi.discovery.tcp.metricsstore.s3:org.gridgain.grid.spi.discovery.tcp.metricsstore.jdbc:org.gridgain.grid.spi.discovery.tcp.metricsstore.sharedfs:org.gridgain.grid.spi.discovery.tcp.metricsstore.vm</packages>
                                </group>
                                <group>
                                    <title>SPI: Failover</title>
                                    <packages>org.gridgain.grid.spi.failover:org.gridgain.grid.spi.failover.never:org.gridgain.grid.spi.failover.jobstealing:org.gridgain.grid.spi.failover.always</packages>
                                </group>
                                <group>
                                    <title>SPI: Event Storage</title>
                                    <packages>org.gridgain.grid.spi.eventstorage:org.gridgain.grid.spi.eventstorage.memory</packages>
                                </group>
                                <group>
                                    <title>Segmentation Detection</title>
                                    <packages>org.gridgain.grid.segmentation</packages>
                                </group>
                                <group>
                                    <title>Logging</title>
                                    <packages>org.gridgain.grid.logger:org.gridgain.grid.logger.log4j:org.gridgain.grid.logger.java:org.gridgain.grid.logger.tomcat:org.gridgain.grid.logger.jcl:org.gridgain.grid.logger.slf4j:org.gridgain.grid.logger.jboss</packages>
                                </group>
                                <group>
                                    <title>Loaders</title>
                                    <packages>org.gridgain.grid.startup:org.gridgain.grid.startup.cmdline:org.gridgain.grid.startup.servlet:org.gridgain.grid.startup.tomcat</packages>
                                </group>
                                <group>
                                    <title>Marshallers</title>
                                    <packages>org.gridgain.grid.marshaller:org.gridgain.grid.marshaller.optimized:org.gridgain.grid.marshaller.jdk</packages>
                                </group>
                                <group>
                                    <title>Visor Plugins</title>
                                    <packages>org.gridgain.visor.plugin</packages>
                                </group>
                                <group>
                                    <title>Spring Caching</title>
                                    <packages>org.gridgain.grid.cache.spring</packages>
                                </group>
                                <group>
                                    <title>.Net Configuration</title>
                                    <packages>org.gridgain.grid.dotnet</packages>
                                </group>
                            </groups>
                            <header>
                                <![CDATA[
                                    GridGain - In-Memory Computing
                                ]]>
                            </header>
                            <bottom>
                                <![CDATA[
                                    <table width="100%" border="0" cellspacing=0 cellpadding=0 style="padding: 5px">
                                    <tr>
                                        <td>
                                            <table style="padding-left: 0; margin: 0">
                                                <tbody style="padding: 0; margin: 0">
                                                    <tr style="padding: 0; margin: 0">
                                                        <td>
                                                            <a target=_blank href="http://www.gridgain.com/"><nobr>2014 Copyright &#169; GridGain Systems</nobr></a>
                                                        </td>
                                                    </tr>
                                                </tbody>
                                            </table>
                                        </td>
                                        <td width="100%" align="right" valign="center">
                                            <table border=0 cellspacing=0 cellpadding=0>
                                            <tr>
                                                <td>
                                                    <nobr>Follow us:&nbsp;&nbsp;</nobr>
                                                </td>
                                                <td style="padding-right: 5px">
                                                    <a class='img_link' target=twitter href='http://www.twitter.com/gridgain'>
                                                        <img border=0 align=absmiddle src='http://www.gridgain.com/images/twitter_bw.png' alt='Follow GridGain on Twitter'/>
                                                    </a>
                                                </td>
                                                <td style="padding-right: 5px">
                                                    <a class='img_link' target=vimeo href='http://www.vimeo.com/gridgain'>
                                                        <img border=0 align=absmiddle src='http://www.gridgain.com/images/vimeo_bw.png' alt='Follow GridGain on Vimeo'/>
                                                    </a>
                                                </td>
                                            </tr>
                                            </table>
                                        </td>
                                    </tr>
                                    <tr>
                                        <td colspan="2" valign="top" align="left">
                                            <table style="padding-left: 0; margin: 0">
                                                <tbody style="padding: 0; margin: 0">
                                                    <tr style="padding: 0; margin: 0">
                                                        <td>
                                                            <b>GridGain Fabric</b>
                                                        </td>
                                                        <td>:&nbsp;&nbsp;
                                                            ver. <strong>${gridgain.version}</strong>
                                                        </td>
                                                    </tr>
                                                    <tr style="padding: 0; margin: 0">
                                                        <td>
                                                            <b>Release Date</b>
                                                        </td>
                                                        <td>:&nbsp;&nbsp;
                                                            ${maven.build.timestamp}
                                                        </td>
                                                    </tr>
                                                </tbody>
                                            </table>
                                        </td>
                                    </tr>
                                    </table>
                                ]]>
                            </bottom>
                        </configuration>
                    </execution>

                    <execution>
                        <id>client-javadoc</id>
                        <goals>
                            <goal>aggregate</goal>
                        </goals>
                        <phase>prepare-package</phase>
                        <configuration>
                            <taglets>
                                <taglet>
                                    <tagletClass>org.gridgain.grid.tools.javadoc.GridLinkTaglet</tagletClass>
                                    <tagletArtifact>
                                        <groupId>org.gridgain</groupId>
                                        <artifactId>gridgain-tools</artifactId>
                                        <version>${gridgain.version}</version>
                                    </tagletArtifact>
                                </taglet>
                            </taglets>
                            <reportOutputDirectory>target/javadoc</reportOutputDirectory>
                            <destDir>client</destDir>
                            <doctitle>GridGain ${gridgain.version} - Java Client</doctitle>
                            <windowtitle>GridGain ${gridgain.version} - Java Client</windowtitle>
                            <breakiterator>true</breakiterator>
                            <verbose>true</verbose>
                            <show>protected</show>
                            <use>true</use>
                            <author>false</author>
                            <version>false</version>
                            <source>1.7</source>
                            <links>
                                <link>http://docs.oracle.com/javase/7/docs/api/</link>
                            </links>
                            <stylesheetfile>assembly/docfiles/javadoc.css</stylesheetfile>
                            <subpackages>org.gridgain.client</subpackages>
                            <additionalparam>-exclude org.gridgain.client.impl:org.gridgain.client.util:org.gridgain.client.router.impl</additionalparam>
                            <groups>
                                <group>
                                    <title>Client APIs</title>
                                    <packages>org.gridgain.client:org.gridgain.client.balancer:org.gridgain.client.ssl:org.gridgain.client.hadoop:org.gridgain.client.hadoop.counter</packages>
                                </group>
                                <group>
                                    <title>Router APIs</title>
                                    <packages>org.gridgain.client.router</packages>
                                </group>
                                <group>
                                    <title>Marshallers</title>
                                    <packages>org.gridgain.client.marshaller:org.gridgain.client.marshaller.jdk:org.gridgain.client.marshaller.optimized:org.gridgain.client.marshaller.portable</packages>
                                </group>
                            </groups>
                            <header>
                                <![CDATA[
                                    Java Client
                                    <br>
                                    GridGain ver. <b>${gridgain.version}</b>
                                ]]>
                            </header>
                            <bottom>
                                <![CDATA[
                                    <table width="100%" border="0">
                                        <tr>
                                            <td>
                                                <nobr>GridGain&#153; - Java Client, ver. <strong>${gridgain.version}</strong></nobr>
                                                <br>
                                                <a target=_blank href="http://www.gridgain.com/"><nobr>2014 Copyright &#169; GridGain Systems</nobr></a>
                                            </td>
                                            <td width="100%" align="right" valign="center">
                                                <table border=0>
                                                <tr>
                                                    <td>
                                                        <nobr>Follow us:&nbsp;&nbsp;</nobr>
                                                    </td>
                                                    <td style="padding-right: 5px">
                                                        <a class='img_link' target=twitter href='http://www.twitter.com/gridgain'>
                                                            <img border=0 align=absmiddle src='http://www.gridgain.com/images/twitter_bw.png' alt='Follow GridGain on Twitter'/>
                                                        </a>
                                                    </td>
                                                    <td style="padding-right: 5px">
                                                        <a class='img_link' target=vimeo href='http://www.vimeo.com/gridgain'>
                                                            <img border=0 align=absmiddle src='http://www.gridgain.com/images/vimeo_bw.png' alt='Follow GridGain on Vimeo'/>
                                                        </a>
                                                    </td>
                                                </tr>
                                                </table>
                                            </td>
                                        </tr>
                                    </table>
                                ]]>
                            </bottom>
                        </configuration>
                    </execution>
                </executions>
            </plugin>

            <plugin>
                <groupId>org.apache.maven.plugins</groupId>
                <artifactId>maven-antrun-plugin</artifactId>
                <version>1.7</version>
                <inherited>false</inherited>
                <dependencies>
                    <dependency>
                        <groupId>org.gridgain</groupId>
                        <artifactId>gridgain-tools</artifactId>
                        <version>${gridgain.version}</version>
                    </dependency>
                </dependencies>
                <executions>
                    <execution>
                        <id>javadoc-postprocessing</id>
                        <goals>
                            <goal>run</goal>
                        </goals>
                        <phase>prepare-package</phase>
                        <configuration>
                            <target>
                                <copy todir="target/javadoc/core">
                                    <fileset dir="assembly/docfiles">
                                        <include name="img/**"/>
                                        <include name="*.js"/>
                                    </fileset>
                                </copy>

                                <copy todir="target/javadoc/client">
                                    <fileset dir="assembly/docfiles">
                                        <include name="img/**"/>
                                        <include name="*.js"/>
                                    </fileset>
                                </copy>

                                <taskdef name="doctask"
                                    classname="org.gridgain.grid.tools.ant.beautifier.GridJavadocAntTask"/>

                                <doctask css="dotted" dir="target/javadoc/core">
                                    <include name="**/*.html"/>
                                    <exclude name="overview-frame.html"/>
                                    <exclude name="allclasses-frame.html"/>
                                    <exclude name="**/class-use/*"/>
                                </doctask>

                                <doctask css="dotted" dir="target/javadoc/client">
                                    <include name="**/*.html"/>
                                    <exclude name="overview-frame.html"/>
                                    <exclude name="allclasses-frame.html"/>
                                    <exclude name="**/class-use/*"/>
                                </doctask>
                            </target>
                        </configuration>
                    </execution>

                    <execution>
                        <id>release-postprocessing</id>
                        <goals>
                            <goal>run</goal>
                        </goals>
                        <phase>package</phase>
                        <configuration>
                            <target>
                                <replaceregexp byline="true">
                                    <regexp pattern='pushd "%~dp0"/\.\./\.\.(\s*&amp;::.+)?'/>
                                    <substitution expression='pushd "%~dp0"/..'/>
                                    <fileset dir="target/release-package/bin">
                                        <include name="**/*.bat"/>
                                    </fileset>
                                </replaceregexp>

                                <replaceregexp byline="true">
                                    <regexp pattern='GRIDGAIN_HOME_TMP="\$\(dirname "\$\{GRIDGAIN_HOME_TMP\}"\)"(\s*#.*)?'/>
                                    <substitution expression=""/>
                                    <fileset dir="target/release-package/bin">
                                        <include name="**/*.sh"/>
                                    </fileset>
                                </replaceregexp>

                                <replaceregexp byline="true">
                                    <regexp pattern='set SCRIPTS_HOME=%GRIDGAIN_HOME%\\os\\bin(\s*&amp;::.*)?'/>
                                    <substitution expression='set SCRIPTS_HOME=%GRIDGAIN_HOME%\\\\bin'/>
                                    <fileset dir="target/release-package/bin">
                                        <include name="**/*.bat"/>
                                    </fileset>
                                </replaceregexp>

                                <replaceregexp byline="true">
                                    <regexp pattern='SCRIPTS_HOME="\$\{GRIDGAIN_HOME_TMP\}/os/bin"(\s*#.*)?'/>
                                    <substitution expression='SCRIPTS_HOME="$${GRIDGAIN_HOME_TMP}/bin"'/>
                                    <fileset dir="target/release-package/bin">
                                        <include name="**/*.sh"/>
                                    </fileset>
                                </replaceregexp>

                                <replaceregexp byline="true">
                                    <regexp pattern='\. "\$\{SCRIPTS_HOME\}"/include/target-classpath.sh(\s*#.*)?'/>
                                    <substitution expression=""/>
                                    <fileset dir="target/release-package/bin">
                                        <include name="**/*.sh"/>
                                    </fileset>
                                </replaceregexp>

                                <replaceregexp byline="true">
                                    <regexp pattern='call "%SCRIPTS_HOME%\\include\\target-classpath.bat"(\s*&amp;::.*)?'/>
                                    <substitution expression=""/>
                                    <fileset dir="target/release-package/bin">
                                        <include name="**/*.bat"/>
                                    </fileset>
                                </replaceregexp>

                                <replaceregexp byline="true">
                                    <regexp pattern='ENABLE_ASSERTIONS=.*'/>
                                    <substitution expression="ENABLE_ASSERTIONS=&quot;0&quot;"/>
                                    <fileset dir="target/release-package/bin">
                                        <include name="**/*.sh"/>
                                    </fileset>
                                </replaceregexp>

                                <replaceregexp byline="true">
                                    <regexp pattern='ENABLE_ASSERTIONS=.*'/>
                                    <substitution expression="ENABLE_ASSERTIONS=0"/>
                                    <fileset dir="target/release-package/bin">
                                        <include name="**/*.bat"/>
                                    </fileset>
                                </replaceregexp>

                                <replace token="@sh.file.version" value="${gridgain.version}">
                                    <fileset dir="target/release-package/bin">
                                        <include name="**/*.sh"/>
                                    </fileset>
                                </replace>

                                <replace token="@bat.file.version" value="${gridgain.version}">
                                    <fileset dir="target/release-package/bin">
                                        <include name="**/*.bat"/>
                                    </fileset>
                                </replace>

                                <replace token="@xml.file.version" value="${gridgain.version}">
                                    <fileset dir="target/release-package">
                                        <include name="**/*.xml"/>
                                    </fileset>
                                </replace>

                                <zip destfile="target/gridgain-${gridgain.edition}-os-${gridgain.version}.zip"
                                     encoding="UTF-8">
                                    <zipfileset dir="target/release-package"
                                                prefix="gridgain-${gridgain.edition}-os-${gridgain.version}"
                                                includes="**/*.sh"
                                                filemode="755"/>
                                    <zipfileset dir="target/release-package"
                                                prefix="gridgain-${gridgain.edition}-os-${gridgain.version}">
                                        <exclude name="**/*.sh"/>
                                    </zipfileset>
                                </zip>
                            </target>
                        </configuration>
                    </execution>
                </executions>
            </plugin>

            <plugin>
                <artifactId>maven-dependency-plugin</artifactId>
                <executions>
                    <execution>
                        <id>copy-libs</id>
                        <phase>test-compile</phase>
                        <goals>
                            <goal>copy-dependencies</goal>
                        </goals>
                        <configuration>
                            <excludeGroupIds>org.gridgain</excludeGroupIds>
                            <outputDirectory>target/libs</outputDirectory>
                            <includeScope>runtime</includeScope>
                            <excludeTransitive>true</excludeTransitive>
                        </configuration>
                    </execution>
                </executions>
            </plugin>

            <plugin>
                <groupId>org.apache.maven.plugins</groupId>
                <artifactId>maven-assembly-plugin</artifactId>
                <version>2.4</version>
                <inherited>false</inherited>
                <executions>
                    <execution>
                        <id>core-jar</id>
                        <phase>prepare-package</phase>
                        <goals>
                            <goal>single</goal>
                        </goals>
                        <configuration>
                            <descriptors>
                                <descriptor>assembly/core-jar.xml</descriptor>
                            </descriptors>
                            <appendAssemblyId>false</appendAssemblyId>
                            <finalName>gridgain-core-${gridgain.version}</finalName>
                        </configuration>
                    </execution>

                    <execution>
                        <id>dependencies</id>
                        <phase>prepare-package</phase>
                        <goals>
                            <goal>single</goal>
                        </goals>
                        <configuration>
                            <descriptors>
                                <descriptor>assembly/dependencies-${gridgain.edition}.xml</descriptor>
                            </descriptors>
                            <outputDirectory>${basedir}</outputDirectory>
                            <finalName>libs</finalName>
                            <appendAssemblyId>false</appendAssemblyId>
                            <runOnlyAtExecutionRoot>true</runOnlyAtExecutionRoot>
                        </configuration>
                    </execution>

                    <execution>
                        <id>dependencies-optional</id>
                        <phase>prepare-package</phase>
                        <goals>
                            <goal>single</goal>
                        </goals>
                        <configuration>
                            <descriptors>
                                <descriptor>assembly/dependencies-optional-${gridgain.edition}.xml</descriptor>
                            </descriptors>
                            <outputDirectory>${basedir}/libs</outputDirectory>
                            <finalName>optional</finalName>
                            <appendAssemblyId>false</appendAssemblyId>
                            <runOnlyAtExecutionRoot>true</runOnlyAtExecutionRoot>
                        </configuration>
                    </execution>

                    <execution>
                        <id>dependencies-visor-console</id>
                        <phase>prepare-package</phase>
                        <goals>
                            <goal>single</goal>
                        </goals>
                        <configuration>
                            <descriptors>
                                <descriptor>assembly/dependencies-visor-console.xml</descriptor>
                            </descriptors>
                            <outputDirectory>${basedir}/bin</outputDirectory>
                            <finalName>include</finalName>
                            <appendAssemblyId>false</appendAssemblyId>
                            <runOnlyAtExecutionRoot>true</runOnlyAtExecutionRoot>
                        </configuration>
                    </execution>

                    <execution>
                        <id>dependencies-visor-trial</id>
                        <phase>prepare-package</phase>
                        <goals>
                            <goal>single</goal>
                        </goals>
                        <configuration>
                            <descriptors>
                                <descriptor>assembly/dependencies-visor-trial.xml</descriptor>
                            </descriptors>
                            <outputDirectory>${basedir}</outputDirectory>
                            <finalName>bin</finalName>
                            <appendAssemblyId>false</appendAssemblyId>
                            <runOnlyAtExecutionRoot>true</runOnlyAtExecutionRoot>
                        </configuration>
                    </execution>

                    <execution>
                        <id>release</id>
                        <phase>prepare-package</phase>
                        <goals>
                            <goal>single</goal>
                        </goals>
                        <configuration>
                            <descriptors>
                                <descriptor>assembly/release-${gridgain.edition}.xml</descriptor>
                            </descriptors>
                            <finalName>release-package</finalName>
                            <appendAssemblyId>false</appendAssemblyId>
                            <runOnlyAtExecutionRoot>true</runOnlyAtExecutionRoot>
                        </configuration>
                    </execution>
                </executions>
            </plugin>

            <plugin>
                <groupId>org.apache.maven.plugins</groupId>
                <artifactId>maven-source-plugin</artifactId>
                <version>2.2.1</version>
                <executions>
                    <execution>
                        <id>source</id>
                        <goals>
                            <goal>jar-no-fork</goal>
                        </goals>
                        <phase>package</phase>
                        <configuration>
                            <excludeResources>true</excludeResources>
                        </configuration>
                    </execution>
                </executions>
            </plugin>

            <plugin>
                <groupId>org.apache.maven.plugins</groupId>
                <artifactId>maven-clean-plugin</artifactId>
                <executions>
                    <execution>
                        <phase>clean</phase>
                        <goals>
                            <goal>clean</goal>
                        </goals>
                        <configuration>
                            <filesets>
                                <fileset>
                                    <directory>libs</directory>
                                </fileset>

                                <fileset>
                                    <directory>bin/include/visor-common</directory>
                                </fileset>

                                <fileset>
                                    <directory>bin/include/visorcmd</directory>
                                </fileset>

                                <fileset>
                                    <directory>bin/include/visorui</directory>
                                </fileset>
                            </filesets>
                        </configuration>
                    </execution>
                </executions>
            </plugin>
        </plugins>
    </build>
</project><|MERGE_RESOLUTION|>--- conflicted
+++ resolved
@@ -19,16 +19,10 @@
     <modelVersion>4.0.0</modelVersion>
 
     <properties>
-<<<<<<< HEAD
-        <gridgain.version>6.2.1-p1</gridgain.version>
-        <gridgain.edition>platform</gridgain.edition>
-        <hadoop.version>2.4.0</hadoop.version>
-=======
         <gridgain.version>6.5.1</gridgain.version>
         <gridgain.edition>fabric</gridgain.edition>
         <hadoop.version>2.4.1</hadoop.version>
         <spring.version>4.1.0.RELEASE</spring.version>
->>>>>>> cbb6a707
         <project.build.sourceEncoding>UTF-8</project.build.sourceEncoding>
         <maven.build.timestamp.format>MMMM d yyyy</maven.build.timestamp.format>
         <doxygen.exec>doxygen</doxygen.exec>
